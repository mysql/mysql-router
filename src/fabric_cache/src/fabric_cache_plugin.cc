/*
  Copyright (c) 2015, 2016, Oracle and/or its affiliates. All rights reserved.

  This program is free software; you can redistribute it and/or modify
  it under the terms of the GNU General Public License as published by
  the Free Software Foundation; version 2 of the License.

  This program is distributed in the hope that it will be useful,
  but WITHOUT ANY WARRANTY; without even the implied warranty of
  MERCHANTABILITY or FITNESS FOR A PARTICULAR PURPOSE.  See the
  GNU General Public License for more details.

  You should have received a copy of the GNU General Public License
  along with this program; if not, write to the Free Software
  Foundation, Inc., 51 Franklin St, Fifth Floor, Boston, MA  02110-1301  USA
*/

#include "fabric_cache.h"
#include "plugin_config.h"
#include "mysqlrouter/datatypes.h"
#include "mysqlrouter/utils.h"
#include "mysql/harness/logger.h"
#include "mysql/harness/config_parser.h"

#include <string>
#include <thread>

#ifndef _WIN32
#else
# include "mysqlrouter/windows/password_vault.h"
#endif


using fabric_cache::LookupResult;
using mysqlrouter::TCPAddress;
using std::string;


const mysql_harness::AppInfo *g_app_info;
static const string kSectionName = "fabric_cache";

static const char *kRoutingRequires[] = {
    "logger",
};

// We can modify the AppInfo object; we need to store password separately
using PasswordKey = std::pair<string, string>;
std::map<PasswordKey, string> fabric_cache_passwords;

/** @brief Makes key for cache password map
 *
 * @param addr address of Fabric as TCPAddress object
 * @param user user for Fabric authentication
 * @return pwd_key
 */
PasswordKey make_cache_password(const TCPAddress &addr, const string &user) {
  return std::make_pair(addr.str(), user);
}

/** @brief Returns whether we have already password
 *
 * @param std::pair holding address and username
 * @param
 */
static bool have_cache_password(const PasswordKey &key) {
  return fabric_cache_passwords.find(key) != fabric_cache_passwords.end();
}

<<<<<<< HEAD
const string prompt_password(const string &prompt) {
  struct termios console;
  tcgetattr(STDIN_FILENO, &console);

  std::cout << prompt << ": ";

  // prevent showing input
  console.c_lflag &= ~(uint)ECHO;
  tcsetattr(STDIN_FILENO, TCSANOW, &console);

  string result;
  std::cin >> result;

  // reset
  console.c_lflag |= ECHO;
  tcsetattr(STDIN_FILENO, TCSANOW, &console);

  std::cout << std::endl;
  return result;
}

=======
>>>>>>> db41f650
static int init(const mysql_harness::AppInfo *info) {
  g_app_info = info;

  if (info && info->config) {

    if (info->config->get(kSectionName).size() > 1) {
      throw std::invalid_argument("Router supports only 1 fabric_cache section.");
    }

    for (auto &section: info->config->get(kSectionName)) {
      FabricCachePluginConfig config(section); // raises on errors
      fabric_cache::g_fabric_cache_config_sections.push_back(section->key);

      if (section->has("password")) {
        throw std::invalid_argument(
            "'password' option is not allowed in the configuration file. "
                "Router will prompt for password instead.");
      }
      auto password_key = make_cache_password(config.address, section->get("user"));
      if (have_cache_password(password_key)) {
        // we got the password already for this address and user
        continue;
      }

#ifdef _WIN32
      PasswordVault pv;
      std::string pass;
      std::string key = section->name + ((section->key.empty()) ? "" : ":" + section->key);
      if (pv.get_password(key, pass)) {
        log_debug("Password found in the vault");
        fabric_cache_passwords.emplace(std::make_pair(password_key, pass));
        continue;
      } else {
        bool as_service = false;
        try {
          as_service = mysqlrouter::is_running_as_service();
        }
        catch (std::runtime_error &e) {
          log_error("runtime_error with detail %s", e.what());
        }
        if (as_service) {
          log_debug("Running as service and no password found in the vault");
          throw std::invalid_argument(mysqlrouter::string_format("No password available in the vault for credentials of section '%s'", section->name));
        }
      }
#endif
      log_debug("Password not found in the vault and not running as service.");
      // we need to prompt for the password
      auto prompt = mysqlrouter::string_format("Password for [%s%s%s], user %s",
                                               section->name.c_str(),
                                               section->key.empty() ? "" : ":",
                                               section->key.c_str(), config.user.c_str());
      auto password = mysqlrouter::prompt_password(prompt);
      fabric_cache_passwords.emplace(std::make_pair(password_key, password));
    }
  }

  return 0;
}

static void start(const mysql_harness::ConfigSection *section) {
  string name_tag = string();

  if (!section->key.empty()) {
    name_tag = "'" + section->key + "' ";
  }

  try {
    FabricCachePluginConfig config(section);
    int port{config.address.port};

    port = port == 0 ? fabric_cache::kDefaultFabricPort : port;

    log_info("Starting Fabric Cache %susing MySQL Fabric running on %s",
             name_tag.c_str(), config.address.str().c_str());
    auto password_key = make_cache_password(config.address, section->get("user"));
    auto found = fabric_cache_passwords.find(password_key);
    string password {};  // empty password for when authentication is disabled on Fabric
    if (found != fabric_cache_passwords.end()) {
      password = found->second;
    }
    fabric_cache::cache_init(section->key, config.address.addr, port, config.user, password);

  } catch (const fabric_cache::base_error &exc) {
    // We continue and retry
    log_error(exc.what());
  } catch (const std::invalid_argument &exc) {
    log_error(exc.what());
    return;
  }
}

<<<<<<< HEAD
mysql_harness::Plugin harness_plugin_fabric_cache = {
=======
extern "C" {
  mysql_harness::Plugin FABRIC_CACHE_API harness_plugin_fabric_cache = {
>>>>>>> db41f650
    mysql_harness::PLUGIN_ABI_VERSION,
    mysql_harness::ARCHITECTURE_DESCRIPTOR,
    "Fabric Cache, managing information fetched from MySQL Fabric",
    VERSION_NUMBER(0, 0, 1),
    sizeof(kRoutingRequires) / sizeof(*kRoutingRequires), kRoutingRequires, // Requires
<<<<<<< HEAD
    0, NULL,                                      // Conflicts
    init,
    NULL,
    start,                                       // start
    NULL                                         // stop
};
=======
    0, nullptr, // Conflicts
    init,       // init
    nullptr,    // deinit
    start,      // start
    nullptr,    // stop
  };
}
>>>>>>> db41f650
<|MERGE_RESOLUTION|>--- conflicted
+++ resolved
@@ -26,6 +26,8 @@
 #include <thread>
 
 #ifndef _WIN32
+# include <termios.h>
+# include <unistd.h>
 #else
 # include "mysqlrouter/windows/password_vault.h"
 #endif
@@ -66,7 +68,6 @@
   return fabric_cache_passwords.find(key) != fabric_cache_passwords.end();
 }
 
-<<<<<<< HEAD
 const string prompt_password(const string &prompt) {
   struct termios console;
   tcgetattr(STDIN_FILENO, &console);
@@ -88,8 +89,6 @@
   return result;
 }
 
-=======
->>>>>>> db41f650
 static int init(const mysql_harness::AppInfo *info) {
   g_app_info = info;
 
@@ -182,30 +181,17 @@
   }
 }
 
-<<<<<<< HEAD
-mysql_harness::Plugin harness_plugin_fabric_cache = {
-=======
 extern "C" {
   mysql_harness::Plugin FABRIC_CACHE_API harness_plugin_fabric_cache = {
->>>>>>> db41f650
     mysql_harness::PLUGIN_ABI_VERSION,
     mysql_harness::ARCHITECTURE_DESCRIPTOR,
     "Fabric Cache, managing information fetched from MySQL Fabric",
     VERSION_NUMBER(0, 0, 1),
     sizeof(kRoutingRequires) / sizeof(*kRoutingRequires), kRoutingRequires, // Requires
-<<<<<<< HEAD
-    0, NULL,                                      // Conflicts
-    init,
-    NULL,
-    start,                                       // start
-    NULL                                         // stop
-};
-=======
     0, nullptr, // Conflicts
     init,       // init
     nullptr,    // deinit
     start,      // start
     nullptr,    // stop
   };
-}
->>>>>>> db41f650
+}