/*
  Copyright (c) 2015, 2016, Oracle and/or its affiliates. All rights reserved.

  This program is free software; you can redistribute it and/or modify
  it under the terms of the GNU General Public License as published by
  the Free Software Foundation; version 2 of the License.

  This program is distributed in the hope that it will be useful,
  but WITHOUT ANY WARRANTY; without even the implied warranty of
  MERCHANTABILITY or FITNESS FOR A PARTICULAR PURPOSE.  See the
  GNU General Public License for more details.

  You should have received a copy of the GNU General Public License
  along with this program; if not, write to the Free Software
  Foundation, Inc., 51 Franklin St, Fifth Floor, Boston, MA  02110-1301  USA
*/

#ifndef MYSQLROUTER_FABRIC_CACHE_INCLUDED
#define MYSQLROUTER_FABRIC_CACHE_INCLUDED

#include <stdexcept>
#include <exception>
#include <list>
#include <map>
#include <string>

#include "mysqlrouter/utils.h"

<<<<<<< HEAD
=======
#ifdef _WIN32
#  ifdef fabric_cache_STATIC
#    define FABRIC_CACHE_API
#  else
#    ifdef fabric_cache_EXPORTS
#      define FABRIC_CACHE_API __declspec(dllexport)
#    else
#      define FABRIC_CACHE_API __declspec(dllimport)
#    endif
#  endif
#else
#  define FABRIC_CACHE_API
#endif

using std::list;
using std::string;

>>>>>>> db41f650
namespace fabric_cache {

extern const uint16_t kDefaultFabricPort;
extern const std::string kDefaultFabricAddress;
extern const std::string kDefaultFabricUser;
extern const std::string kDefaultFabricPassword;

extern std::vector<std::string> g_fabric_cache_config_sections;

/** @class ManagedServer
 *
 * Class ManagedServer represents a server managed by MySQL Fabric.
 */
class FABRIC_CACHE_API ManagedServer {
public:
  /** @brief The UUID of the server registered with Fabric */
  std::string server_uuid;
  /** @brief The group ID of the group to which the server belongs */
  std::string group_id;
  /** @brief The host on which the server is running */
  std::string host;
  /** @brief The port number on which the mysql server is listening */
  int port;
  /** @brief The mode of the server */
  int mode;
  /** @brief The status of the server */
  int status;
  /** @brief The weight of the server */
  float weight;

  /**
   * Modes for managed servers
   */
  enum class Mode {
    kOffline = 0,
    kReadOnly = 1,
    kWriteOnly = 2,
    kReadWrite = 3,
  };

  /**
   * Statuses for managed servers
   */
  enum class Status {
    kFaulty = 0,
    kSpare = 1,
    kSecondary = 2,
    kPrimary = 3,
    kConfiguring = 4,
  };

  static std::map<Mode, std::string> ModeNames;
  static std::map<Status, std::string> StatusNames;
};

/** @class ManagedShard
 *
 * Class ManagedShard represents a shard managed by MySQL Fabric.
 */
class ManagedShard {
public:
  /** @brief The database name of the table being sharded */
  std::string schema_name;
  /** @brief The name of the table being sharded */
  std::string table_name;
  /** @brief The column containing the shard key based on which the partioning of the table is performed */
  std::string column_name;
  /** @brief The lower bound associated with the particular shard ID */
  std::string lb;
  /** @brief The integer containing the unique ID of the shard */
  int shard_id;
  /** @brief The type of the sharding key for the sharding definition */
  std::string type_name;
  /** @brief The ID of the group on which the shard is present */
  std::string group_id;
  /** @brief The global group from which all the shard groups replicate global information */
  std::string global_group;
};

/** @class base_error
 *
 * Class base_error is base class for exceptions used by the Fabric Cache
 * module. It is derived from std::runtime_error.
 *
 */
class base_error : public std::runtime_error {
public:
  explicit base_error(const std::string &what_arg) : std::runtime_error(what_arg) { }
};

/** @class connection_error
 *
 * Class that represents all the exceptions thrown while trying to
 * connect with a Fabric node.
 *
 */
class connection_error : public base_error {
public:
  explicit connection_error(const std::string &what_arg) : base_error(what_arg) { }
};

/** @class metadata_error
 * Class that represents all the exceptions that are thrown while fetching the
 * metadata from MySQL Fabric.
 *
 */
class metadata_error : public base_error {
public:
  explicit metadata_error(const std::string &what_arg) : base_error(what_arg) { }
};

/** @class LookupResult
 *
 * Class holding result after looking up data in the cache.
 */
class FABRIC_CACHE_API LookupResult {
public:
  /** @brief Constructor */
  LookupResult(const std::list<ManagedServer> &server_list_) : server_list(server_list_) { }

  /** @brief List of ManagedServer objects */
  const std::list<ManagedServer> server_list;
};

/** @brief Initialize a FabricCache object and start caching
 *
 * The fabric_cache::cache_init function will initialize a FabricCache object
 * using the given arguments and store it globally using the given cache_name.
 *
 * Parameters host, port, user, password are used to setup the connection with
 * a MySQL Fabric node.
 *
 * Cache name given by cache_name can be empty, but must be unique.
 *
 * The parameters connection_timeout and connection_attempts are used when
 * connected to the MySQL Fabric node.
 *
 * Throws a fabric_cache::base_error when the cache object was already
 * initialized.
 *
 * @param cache_name Name of the cache object
 * @param host MySQL Fabric host IP or name (default 127.0.0.1)
 * @param port MySQL Fabric port (default 32275, MySQL-RPC)
 * @param user MySQL Fabric username
 * @param password MySQL Fabric password
 */
<<<<<<< HEAD
void cache_init(const std::string &cache_name, const std::string &host, const int port,
                const std::string &user,
                const std::string &password);
=======
void FABRIC_CACHE_API cache_init(const string &cache_name, const string &host, const int port,
                const string &user,
                const string &password);
>>>>>>> db41f650

/** @brief Checks whether the given cache was initialized
 *
 * @param cache_name Name of the cache object
 * @return bool
 **/
<<<<<<< HEAD
bool have_cache(const std::string &cache_name);
=======
bool FABRIC_CACHE_API have_cache(const string &cache_name);
>>>>>>> db41f650



/** @brief Returns list of managed server in a HA group
 *
 * Returns a list of MySQL server managed by MySQL Fabric for the given
 * HA group.
 *
 * @param cache_name Name of the Fabric Cache instance
 * @param group_id ID of the HA group
 * @return List of ManagedServer objects
 */
<<<<<<< HEAD
LookupResult lookup_group(const std::string &cache_name, const std::string &group_id);
=======
LookupResult FABRIC_CACHE_API lookup_group(const string &cache_name, const string &group_id);
>>>>>>> db41f650

/** @brief Returns list of managed server for a shard
 *
 * Returns a list of MySQL server managed by MySQL Fabric for a shard. The
 * shard is defined by table_name and shard_key.
 *
 * @param cache_name Name of the Fabric Cache instance
 * @param table_name Shard table name
 * @param shard_key Sharding key
 * @return List of ManagedServer objects
 */
<<<<<<< HEAD
LookupResult lookup_shard(const std::string &cache_name, const std::string &table_name,
                          const std::string &shard_key);
=======
LookupResult FABRIC_CACHE_API lookup_shard(const string &cache_name, const string &table_name,
                          const string &shard_key);
>>>>>>> db41f650

} // namespace fabric_cache

#endif // MYSQLROUTER_FABRIC_CACHE_INCLUDED<|MERGE_RESOLUTION|>--- conflicted
+++ resolved
@@ -26,8 +26,6 @@
 
 #include "mysqlrouter/utils.h"
 
-<<<<<<< HEAD
-=======
 #ifdef _WIN32
 #  ifdef fabric_cache_STATIC
 #    define FABRIC_CACHE_API
@@ -42,10 +40,6 @@
 #  define FABRIC_CACHE_API
 #endif
 
-using std::list;
-using std::string;
-
->>>>>>> db41f650
 namespace fabric_cache {
 
 extern const uint16_t kDefaultFabricPort;
@@ -192,27 +186,17 @@
  * @param user MySQL Fabric username
  * @param password MySQL Fabric password
  */
-<<<<<<< HEAD
-void cache_init(const std::string &cache_name, const std::string &host, const int port,
-                const std::string &user,
-                const std::string &password);
-=======
-void FABRIC_CACHE_API cache_init(const string &cache_name, const string &host, const int port,
-                const string &user,
-                const string &password);
->>>>>>> db41f650
+void FABRIC_CACHE_API cache_init(const std::string &cache_name,
+                                 const std::string &host, const int port,
+                                 const std::string &user,
+                                 const std::string &password);
 
 /** @brief Checks whether the given cache was initialized
  *
  * @param cache_name Name of the cache object
  * @return bool
  **/
-<<<<<<< HEAD
-bool have_cache(const std::string &cache_name);
-=======
-bool FABRIC_CACHE_API have_cache(const string &cache_name);
->>>>>>> db41f650
-
+bool FABRIC_CACHE_API have_cache(const std::string &cache_name);
 
 
 /** @brief Returns list of managed server in a HA group
@@ -224,11 +208,7 @@
  * @param group_id ID of the HA group
  * @return List of ManagedServer objects
  */
-<<<<<<< HEAD
-LookupResult lookup_group(const std::string &cache_name, const std::string &group_id);
-=======
-LookupResult FABRIC_CACHE_API lookup_group(const string &cache_name, const string &group_id);
->>>>>>> db41f650
+LookupResult FABRIC_CACHE_API lookup_group(const std::string &cache_name, const std::string &group_id);
 
 /** @brief Returns list of managed server for a shard
  *
@@ -240,13 +220,8 @@
  * @param shard_key Sharding key
  * @return List of ManagedServer objects
  */
-<<<<<<< HEAD
-LookupResult lookup_shard(const std::string &cache_name, const std::string &table_name,
-                          const std::string &shard_key);
-=======
-LookupResult FABRIC_CACHE_API lookup_shard(const string &cache_name, const string &table_name,
-                          const string &shard_key);
->>>>>>> db41f650
+LookupResult FABRIC_CACHE_API lookup_shard(const std::string &cache_name, const std::string &table_name,
+                                           const std::string &shard_key);
 
 } // namespace fabric_cache
 
