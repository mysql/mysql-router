--- conflicted
+++ resolved
@@ -17,15 +17,10 @@
 
 #include "mysqlrouter/plugin_config.h"
 
-<<<<<<< HEAD
-#include <sys/un.h>
-#include <unistd.h>
-=======
 #ifndef _WIN32
 # include <sys/un.h>
 # include <unistd.h>
 #endif
->>>>>>> db41f650
 
 using std::invalid_argument;
 using std::string;
