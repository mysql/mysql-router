/*
  Copyright (c) 2016, 2017, Oracle and/or its affiliates. All rights reserved.

  This program is free software; you can redistribute it and/or modify
  it under the terms of the GNU General Public License as published by
  the Free Software Foundation; version 2 of the License.

  This program is distributed in the hope that it will be useful,
  but WITHOUT ANY WARRANTY; without even the implied warranty of
  MERCHANTABILITY or FITNESS FOR A PARTICULAR PURPOSE.  See the
  GNU General Public License for more details.

  You should have received a copy of the GNU General Public License
  along with this program; if not, write to the Free Software
  Foundation, Inc., 51 Franklin St, Fifth Floor, Boston, MA  02110-1301  USA
*/

#include "keyring/keyring_manager.h"
#include "config_generator.h"
#include "mysqlrouter/datatypes.h"
#include "mysqlrouter/uri.h"
#include "common.h"
#include "dim.h"
<<<<<<< HEAD
#include "mysql/harness/filesystem.h"
#include "mysql/harness/config_parser.h"
#include "common.h"
=======
#include "filesystem.h"
#include "config_parser.h"
>>>>>>> 1a1d521b
#include "rapidjson/rapidjson.h"
#include "random_generator.h"
#include "utils.h"
#include "router_app.h"
<<<<<<< HEAD
=======
#include "sha1.h"
>>>>>>> 1a1d521b

// #include "mysql/harness/logging.h"
#ifdef _WIN32
#include <Windows.h>
#define strcasecmp _stricmp
#else
#include <sys/stat.h>
#endif


#include <algorithm>
#include <cstring>
#include <fstream>
#include <iomanip>
#include <iostream>
#include <random>
#include <sstream>

#include "cluster_metadata.h"

static const int kDefaultRWPort = 6446;
static const int kDefaultROPort = 6447;
static const char *kRWSocketName = "mysql.sock";
static const char *kROSocketName = "mysqlro.sock";

static const int kDefaultRWXPort = 64460;
static const int kDefaultROXPort = 64470;
static const char *kRWXSocketName = "mysqlx.sock";
static const char *kROXSocketName = "mysqlxro.sock";

static const int kMaxTCPPortNumber = 65535;
static const int kAllocatedTCPPortCount = 4; // 2 for classic, 2 for X

static const std::string kSystemRouterName = "system";

static const int kMetadataServerPasswordLength = 16;
static const int kMaxRouterNameLength = 255; // must match metadata router.name column

static const char *kKeyringAttributePassword = "password";

static const int kDefaultTTL = 300; // default configured TTL in seconds
static constexpr uint32_t kMaxRouterId = 999999;  // max router id is 6 digits due to username size constraints
static constexpr unsigned kNumRandomChars = 12;
static constexpr unsigned kDefaultPasswordRetries = 20; // number of the retries when generating random password
                                                        // for the router user during the bootstrap
static constexpr unsigned kMaxPasswordRetries = 10000;

using mysql_harness::get_strerror;
using mysql_harness::Path;
using mysql_harness::UniquePtr;
using mysql_harness::DIM;
using namespace mysqlrouter;

namespace {
struct password_too_weak: public std::runtime_error {
  using std::runtime_error::runtime_error;
};

struct plugin_not_loaded: public std::runtime_error {
  using std::runtime_error::runtime_error;
};
}


/**
 * Return a string representation of the input character string.
 *
 * @param input_str A character string.
 *
 * @return A string object encapsulation of the input character string. An empty
 *         string if input string is nullptr.
 */
static std::string get_string(const char *input_str) {
  if (input_str == nullptr) {
    return "";
  }
  return std::string(input_str);
}

static bool is_valid_name(const std::string& name) {
  if (!name.empty()) {
    for (char c : name) {
      if (c == '\n' || c=='\r')
        return false;
    }
  }
  return true;
}


class AutoCleaner {
public:
    void add_file_delete(const std::string &f) {
    _files[f] = File;
  }

  void add_directory_delete(const std::string &d, bool recursive = false) {
    _files[d] = recursive ? DirectoryRecursive : Directory;
  }

  void add_file_revert(const std::string &file) {
    if (mysql_harness::Path(file).is_regular()) {
      copy_file(file, file+".bck");
      _files[file] = FileBackup;
    } else {
      if (mysql_harness::Path(file+".bck").exists())
        delete_file(file+".bck");
      _files[file] = File;
    }
  }

  void remove(const std::string &p) {
    _files.erase(p);
  }

  void clear() {
    for (auto f = _files.rbegin(); f != _files.rend(); ++f) {
      if (f->second == FileBackup)
        delete_file(f->first+".bck");
    }
    _files.clear();
  }

  ~AutoCleaner() {
    // remove in reverse order, so that files are deleted before their
    // contained directories
    for (auto f = _files.rbegin(); f != _files.rend(); ++f) {
      switch (f->second) {
        case File:
          delete_file(f->first);
          break;

        case Directory:
          rmdir(f->first);
          break;

        case DirectoryRecursive:
          delete_recursive(f->first);
          break;

        case FileBackup:
          copy_file(f->first+".bck", f->first);
          delete_file(f->first+".bck");
          break;
      }
    }
  }
private:
  enum Type {
    Directory,
    DirectoryRecursive,
    File,
    FileBackup
  };
  std::map<std::string, Type> _files;
};

inline std::string get_opt(const std::map<std::string, std::string> &map,
                       const std::string &key, const std::string &default_value) {
  auto iter = map.find(key);
  if (iter == map.end())
    return default_value;
  return iter->second;
}

/*static*/
void ConfigGenerator::set_ssl_options(MySQLSession* sess,
                                   const std::map<std::string, std::string>& options) {

  std::string ssl_mode = get_opt(options, "ssl_mode", MySQLSession::kSslModePreferred);
  std::string ssl_cipher = get_opt(options, "ssl_cipher", "");
  std::string tls_version = get_opt(options, "tls_version", "");
  std::string ssl_ca = get_opt(options, "ssl_ca", "");
  std::string ssl_capath = get_opt(options, "ssl_capath", "");
  std::string ssl_crl = get_opt(options, "ssl_crl", "");
  std::string ssl_crlpath = get_opt(options, "ssl_crlpath", "");

// 2017.01.26: Disabling this code, since it's not part of GA v2.1.2.  It should be re-enabled later
#if 0
  std::string ssl_cert = get_opt(options, "ssl_cert", "");
  std::string ssl_key = get_opt(options, "ssl_key", "");
#endif

  // parse ssl_mode option (already validated in cmdline option handling)
  mysql_ssl_mode ssl_enum = MySQLSession::parse_ssl_mode(ssl_mode);

  // set ssl_mode
  sess->set_ssl_options(ssl_enum, tls_version, ssl_cipher,
                        ssl_ca, ssl_capath, ssl_crl, ssl_crlpath);

// 2017.01.26: Disabling this code, since it's not part of GA v2.1.2.  It should be re-enabled later
#if 0
  if (!ssl_cert.empty() || !ssl_key.empty()) {
    sess->set_ssl_cert(ssl_cert, ssl_key);
  }
#endif
}

bool ConfigGenerator::warn_on_no_ssl(const std::map<std::string, std::string> &options) {

  // warninng applicable only if --ssl-mode=PREFERRED (or not specified, which defaults to PREFERRED)
  std::string ssl_mode = get_opt(options, "ssl_mode", MySQLSession::kSslModePreferred);
  std::transform(ssl_mode.begin(), ssl_mode.end(), ssl_mode.begin(), toupper);

  if (ssl_mode != MySQLSession::kSslModePreferred)
    return true;

  // warn if the connection is unencrypted
  try {
    // example response
    //
    // > show status like "ssl_cipher"'
    // +---------------+--------------------+
    // | Variable_name | Value              |
    // +---------------+--------------------+
    // | Ssl_cipher    | DHE-RSA-AES256-SHA | (or null)
    // +---------------+--------------------+

    std::unique_ptr<MySQLSession::ResultRow> result(mysql_->query_one("show status like 'ssl_cipher'"));
    if (!result || result->size() != 2 || strcasecmp((*result)[0], "ssl_cipher"))
      throw std::runtime_error("Error reading 'ssl_cipher' status variable");

    // if ssl_cipher is empty, it means the connection is unencrypted
    if ((*result)[1] &&
        (*result)[1][0]) {
      return true;  // connection is encrypted
    } else {
      std::cerr << "WARNING: The MySQL server does not have SSL configured and "
                   "metadata used by the router may be transmitted unencrypted." << std::endl;
      return false; // connection is unencrypted
    }
  } catch (std::exception &e) {
    std::cerr << "Failed determining if metadata connection uses SSL: " << e.what() << std::endl;
    throw std::runtime_error(e.what());
  }
}

void ConfigGenerator::init(const std::string &server_url, const std::map<std::string, std::string> &bootstrap_options) {
  // Setup connection timeout
  int connection_timeout_ = 5;
  std::string uri;

  // check options
  if (bootstrap_options.find("base-port") != bootstrap_options.end()) {
    char *end = NULL;
    const char *tmp = bootstrap_options.at("base-port").c_str();
    int base_port = static_cast<int>(std::strtol(tmp, &end, 10));
    int max_base_port = (kMaxTCPPortNumber - kAllocatedTCPPortCount + 1);
    if (base_port <= 0 || base_port > max_base_port || end != tmp + strlen(tmp)) {
      throw std::runtime_error("Invalid base-port number " +
          bootstrap_options.at("base-port") +
          "; please pick a value between 1 and "+std::to_string((max_base_port)));
    }
  }
  if (bootstrap_options.find("bind-address") != bootstrap_options.end()) {
    auto address = bootstrap_options.at("bind-address");
    TCPAddress tmp(address, 1);
    if (!tmp.is_valid()) {
      throw std::runtime_error("Invalid bind-address value " + address);
    }
  }

  const std::string default_schema = "mysql://";
  // Extract connection information from the bootstrap server URL.
  if (server_url.compare(0, default_schema.size(), default_schema) != 0) {
    uri = default_schema + server_url;
  } else {
    uri = server_url;
  }

  URI u;
  try {
    // don't allow rootless URIs (mailto:foo@...) which would collide with the schema-less
    // URIs are allow too: root:pw@host
    u = URIParser::parse(uri, false);
  } catch (const mysqlrouter::URIError &e) {
    throw std::runtime_error(e.what());
  }

  // query, fragment and path should all be empty
  if (!u.fragment.empty()) {
    throw std::runtime_error("the bootstrap URI contains a #fragement, but shouldn't");
  }
  if (!u.query.empty()) {
    throw std::runtime_error("the bootstrap URI contains a ?query, but shouldn't");
  }
  if (!u.path.empty()) {
    throw std::runtime_error("the bootstrap URI contains a /path, but shouldn't");
  }

  if (u.username.empty()) {
    u.username = "root";
  }
  // we need to prompt for the password
  if (u.password.empty()) {
    u.password = prompt_password(
      "Please enter MySQL password for "+u.username);
  }

<<<<<<< HEAD
  mysql_ = DIM::instance().new_MySQLSession();
  try
  {
    set_ssl_options(mysql_.get(), bootstrap_options);
    mysql_->connect(u.host, u.port, u.username, u.password, connection_timeout_);
=======
  std::string socket_name;

  // easier to just use .at() and ask for forgiveness, then useing .find() + []
  try {
    socket_name = bootstrap_options.at("bootstrap_socket");
  } catch (const std::out_of_range &e) {
    socket_name = "";
  }

  if (socket_name.size() > 0) {
    // enforce host == "localhost" if a socket is used to avoid ambiguity with the possible hostname
    if (u.host != "localhost") {
      throw std::runtime_error("--bootstrap-socket given, but --bootstrap option contains a non-'localhost' hostname: " + u.host);
    }
  } else {
    // setup localhost address.
    u.host = (u.host == "localhost" ? "127.0.0.1" : u.host);
  }

  UniquePtr<MySQLSession> s(DIM::instance().new_MySQLSession());
  try
  {
    set_ssl_options(s.get(), bootstrap_options);

    s->connect(u.host, u.port, u.username, u.password, socket_name, "", connection_timeout_);
>>>>>>> 1a1d521b
  } catch (MySQLSession::Error &e) {
    std::stringstream err;
    err << "Unable to connect to the metadata server: " << e.what();
    throw std::runtime_error(err.str());
  }

  check_innodb_metadata_cluster_session(mysql_.get(), false);
}

void ConfigGenerator::bootstrap_system_deployment(const std::string &config_file_path,
    const std::map<std::string, std::string> &user_options,
    const std::map<std::string, std::string> &default_paths,
    const std::string &keyring_file_path,
    const std::string &keyring_master_key_file) {
  auto options(user_options);
  bool quiet = user_options.find("quiet") != user_options.end();
  mysql_harness::Path _config_file_path(config_file_path);

  std::string router_name;
  if (user_options.find("name") != user_options.end()) {
    router_name = user_options.at("name");
    if (!is_valid_name(router_name))
      throw std::runtime_error("Router name '" + router_name + "' contains invalid characters.");
    if (router_name.length() > kMaxRouterNameLength)
      throw std::runtime_error("Router name '" + router_name + "' too long (max " + std::to_string(kMaxRouterNameLength) + ").");
  }
  if (router_name.empty())
    router_name = kSystemRouterName;

  if (user_options.find("socketsdir") == user_options.end())
    options["socketsdir"] = "/tmp";

  // (re-)bootstrap the instance
  UniquePtr<Ofstream> config_file = DIM::instance().new_Ofstream();
  config_file->open(config_file_path + ".tmp");
  if (config_file->fail()) {
    throw std::runtime_error("Could not open " + config_file_path + ".tmp for writing: " + get_strerror(errno));
  }
  bootstrap_deployment(*config_file, _config_file_path,
    router_name, options, default_paths,
    keyring_file_path, keyring_master_key_file,
    false);
  config_file->close();

  if (backup_config_file_if_different(config_file_path, config_file_path + ".tmp", options)) {
    if (!quiet)
      std::cout << "\nExisting configurations backed up to " << config_file_path + ".bak" << "\n";
  }

  // rename the .tmp file to the final file
  if (mysqlrouter::rename_file((config_file_path + ".tmp").c_str(), config_file_path.c_str()) != 0) {
    //log_error("Error renaming %s.tmp to %s: %s", config_file_path.c_str(),
    //  config_file_path.c_str(), get_strerror(errno));
    throw std::runtime_error("Could not save configuration file to final location");
  }
  mysql_harness::make_file_private(config_file_path);
  set_file_owner(options, config_file_path);
}

static bool is_directory_empty(mysql_harness::Directory dir) {
  for (auto di = dir.begin(); di != dir.end(); ++di) {
    std::string name = (*di).basename().str();
    if (name != "." && name != "..")
      return false;
  }
  return true;
}

/**
 * Create a self-contained deployment of the Router in a directory.
 */
void ConfigGenerator::bootstrap_directory_deployment(const std::string &directory,
    const std::map<std::string, std::string> &user_options,
    const std::map<std::string, std::string> &default_paths,
    const std::string &default_keyring_file_name,
    const std::string &keyring_master_key_file) {
  bool force = user_options.find("force") != user_options.end();
  bool quiet = user_options.find("quiet") != user_options.end();
  mysql_harness::Path path(directory);
  mysql_harness::Path config_file_path;
  std::string router_name;
  AutoCleaner auto_clean;

  if (user_options.find("name") != user_options.end()) {
    if ((router_name = user_options.at("name")) == kSystemRouterName)
      throw std::runtime_error("Router name '" + kSystemRouterName + "' is reserved");
    if (!is_valid_name(router_name))
      throw std::runtime_error("Router name '"+router_name+"' contains invalid characters.");
    if (router_name.length() > kMaxRouterNameLength)
      throw std::runtime_error("Router name '"+router_name+"' too long (max "+std::to_string(kMaxRouterNameLength)+").");
  }

  if (!path.exists()) {
    if (mkdir(directory.c_str(), kStrictDirectoryPerm) < 0) {
      std::cerr << "Cannot create directory " << directory << ": " << get_strerror(errno) << "\n";
#ifndef _WIN32
      if (errno == EACCES || errno == EPERM) {
        std::cerr << "This may be caused by insufficient rights or AppArmor settings.\n";
        std::cerr << "If you have AppArmor enabled try adding full path to the output directory in the mysqlrouter profile file:\n";
        std::cerr << "/etc/apparmor.d/usr.bin.mysqlrouter\n\n";
        std::cerr << "Example:\n\n";
        std::cerr << "  /path/to/your/output/dir rw,\n";
        std::cerr << "  /path/to/your/output/dir/** rw,\n";
      }
#endif
      throw std::runtime_error("Could not create deployment directory");
    }
    auto_clean.add_directory_delete(directory, true);
  }

  if (!Path(directory).is_directory()) {
    throw std::runtime_error("Can't use " + directory + " for bootstrap, it is not directory.");
  }

  set_file_owner(user_options, directory);

  path = path.real_path();
  config_file_path = path.join(mysql_harness::Path("mysqlrouter.conf"));
  if (!config_file_path.exists() && !force && !is_directory_empty(path)) {
    std::cerr << "Directory " << directory << " already contains files\n";
    throw std::runtime_error("Directory already exits");
  }

  std::map<std::string, std::string> options(user_options);

  const std::vector<std::tuple<std::string, std::string, bool>> directories {
    //              option name   dir_name      mkdir
    std::make_tuple("logdir",     "log",        true),
    std::make_tuple("rundir",     "run",        true),
    std::make_tuple("datadir",    "data",       true),
    std::make_tuple("socketsdir", "", false),
  };

  for (const auto &dir: directories) {
    const auto& option_name = std::get<0>(dir);
    const auto& dir_name = std::get<1>(dir);
    const auto& do_mkdir = std::get<2>(dir);

    if (user_options.find(option_name) == user_options.end()) {
      if (dir_name.empty()) {
        options[option_name] = path.str();
      } else {
        options[option_name] = path.join(dir_name).str();
      }
    }
    if (do_mkdir) {
      if (mkdir(options[option_name].c_str(), kStrictDirectoryPerm) < 0) {
        if (errno != EEXIST) {
          std::cerr << "Cannot create directory " << options[option_name] << ": " << get_strerror(errno) << "\n";
          throw std::runtime_error("Could not create " + option_name + "directory");
        }
      } else {
        auto_clean.add_directory_delete(options[option_name]);
      }
    }

    // sets the directory owner if the directory exists and --user provided
    set_file_owner(options, options[option_name]);
  }

  // (re-)bootstrap the instance
  std::ofstream config_file;
  config_file.open(config_file_path.str()+".tmp");
  if (config_file.fail()) {
    throw std::runtime_error("Could not open "+config_file_path.str()+".tmp for writing: "+get_strerror(errno));
  }
  auto_clean.add_file_delete(config_file_path.str()+".tmp");

  std::string keyring_path = mysql_harness::Path(options["datadir"]).
      real_path().join(default_keyring_file_name).str();

  std::string keyring_master_key_path = keyring_master_key_file.empty() ?
      "" : path.real_path().join(keyring_master_key_file).str();

  bootstrap_deployment(config_file, config_file_path, router_name, options, default_paths,
                       keyring_path, keyring_master_key_path,
                       true);
  config_file.close();

  if (backup_config_file_if_different(config_file_path, config_file_path.str() + ".tmp", options)) {
    if (!quiet)
      std::cout << "\nExisting configurations backed up to " << config_file_path.str()+".bak" << "\n";
  }

  // rename the .tmp file to the final file
  if (mysqlrouter::rename_file((config_file_path.str() + ".tmp").c_str(), config_file_path.c_str()) != 0) {
    //log_error("Error renaming %s.tmp to %s: %s", config_file_path.c_str(),
    //  config_file_path.c_str(), get_strerror(errno));
    throw std::runtime_error("Could not move configuration file '" +
      config_file_path.str() + ".tmp' to final location: "
       + mysqlrouter::get_last_error());
  }

  mysql_harness::make_file_private(config_file_path.str());
  set_file_owner(options, config_file_path.str());
  // create start/stop scripts
  create_start_scripts(path.str(), keyring_master_key_file.empty(), options);

#ifndef _WIN32
  // If we are running with --user option we need to check if the user will have access
  // to the directory where the bootstrap output files were created.
  // It may not have access if it does not have search right to any of the directories
  // on the path. We do this by switching to the --user and trying to open the config file.
  if ( options.find("user") != options.end()) {
    std::string &user_name = options.at("user");

    set_user(user_name);
    bool user_has_access{false};
    {
      std::ifstream conf_file;
      conf_file.open(config_file_path.str());
      user_has_access = !conf_file.fail();
    }
    // switch back to root, this is needed to clean up the files in case
    // the user can't access them and we are failing the bootstrap
    set_user("root");

    if (!user_has_access) {
      throw std::runtime_error("Could not access the config file as user '" + user_name
                               + "' after the bootstrap in the directory " + directory + " : "
                               + get_strerror(errno));
    }
  }
#endif

  auto_clean.clear();
}

ConfigGenerator::Options ConfigGenerator::fill_options(
    bool multi_master,
    const std::map<std::string, std::string> &user_options) {
  std::string bind_address{"0.0.0.0"};
  bool use_sockets = false;
  bool skip_tcp = false;
  bool skip_classic_protocol = false;
  bool skip_x_protocol = false;
  int base_port = 0;
  if (user_options.find("base-port") != user_options.end()) {
    char *end = NULL;
    const char *tmp = user_options.at("base-port").c_str();
    base_port = static_cast<int>(std::strtol(tmp, &end, 10));
    int max_base_port = (kMaxTCPPortNumber - kAllocatedTCPPortCount + 1);
    if (base_port <= 0 || base_port > max_base_port || end != tmp + strlen(tmp)) {
      throw std::runtime_error("Invalid base-port number " +
          user_options.at("base-port") +
          "; please pick a value lower than "+std::to_string((max_base_port)));
    }
  }
  if (user_options.find("use-sockets") != user_options.end()) {
    use_sockets = true;
  }
  if (user_options.find("skip-tcp") != user_options.end()) {
    skip_tcp = true;
  }
  ConfigGenerator::Options options;
  options.multi_master = multi_master;
  if (user_options.find("bind-address") != user_options.end()) {
    auto address = user_options.at("bind-address");
    TCPAddress tmp(address, 1);
    if (!tmp.is_valid()) {
      throw std::runtime_error("Invalid bind-address value " + address);
    }
    options.bind_address = address;
  }
  if (!skip_classic_protocol) {
    if (use_sockets) {
      options.rw_endpoint.socket = kRWSocketName;
      if (!multi_master)
        options.ro_endpoint.socket = kROSocketName;
    }
    if (!skip_tcp) {
      options.rw_endpoint.port = base_port == 0 ? kDefaultRWPort : base_port++;
      if (!multi_master)
        options.ro_endpoint.port = base_port == 0 ? kDefaultROPort : base_port++;
    }
  }
  if (!skip_x_protocol) {
    if (use_sockets) {
      options.rw_x_endpoint.socket = kRWXSocketName;
      if (!multi_master)
        options.ro_x_endpoint.socket = kROXSocketName;
    }
    if (!skip_tcp) {
      options.rw_x_endpoint.port = base_port == 0 ? kDefaultRWXPort : base_port++;
      if (!multi_master)
        options.ro_x_endpoint.port = base_port == 0 ? kDefaultROXPort : base_port++;
    }
  }
  if (user_options.find("logdir") != user_options.end())
    options.override_logdir = user_options.at("logdir");
  if (user_options.find("rundir") != user_options.end())
    options.override_rundir = user_options.at("rundir");
  if (user_options.find("datadir") != user_options.end())
    options.override_datadir = user_options.at("datadir");
  if (user_options.find("socketsdir") != user_options.end())
    options.socketsdir = user_options.at("socketsdir");

  options.ssl_options.mode = get_opt(user_options, "ssl_mode", "");
  options.ssl_options.cipher = get_opt(user_options, "ssl_cipher", "");
  options.ssl_options.tls_version = get_opt(user_options, "tls_version", "");
  options.ssl_options.ca = get_opt(user_options, "ssl_ca", "");
  options.ssl_options.capath = get_opt(user_options, "ssl_capath", "");
  options.ssl_options.crl = get_opt(user_options, "ssl_crl", "");
  options.ssl_options.crlpath = get_opt(user_options, "ssl_crlpath", "");

  return options;
}

namespace {

unsigned get_password_retries(const std::map<std::string, std::string> &user_options) {
  if (user_options.find("password-retries") == user_options.end()) {
    return kDefaultPasswordRetries;
  }

  char *end = NULL;
  const char *tmp = user_options.at("password-retries").c_str();
  unsigned result = static_cast<unsigned>(std::strtoul(tmp, &end, 10));
  if (result == 0 || result > kMaxPasswordRetries || end != tmp + strlen(tmp)) {
    throw std::runtime_error("Invalid password-retries value '" +
        user_options.at("password-retries") +
        "'; please pick a value from 1 to " + std::to_string((kMaxPasswordRetries)));
  }

  return result;
}

std::string compute_password_hash(const std::string &password) {
  uint8_t hash_stage1[SHA1_HASH_SIZE];
  my_sha1::compute_sha1_hash(hash_stage1, password.c_str(), password.length());
  uint8_t hash_stage2[SHA1_HASH_SIZE];
  my_sha1::compute_sha1_hash(hash_stage2, (const char *) hash_stage1, SHA1_HASH_SIZE);

  std::stringstream ss;
  ss << "*";
  ss << std::hex << std::setfill('0') << std::uppercase;
  for (unsigned i = 0; i < SHA1_HASH_SIZE; ++i) {
    ss << std::setw(2) << (int)hash_stage2[i];
  }

  return ss.str();
}

}

void ConfigGenerator::bootstrap_deployment(std::ostream &config_file,
    const mysql_harness::Path &config_file_path, const std::string &router_name,
    const std::map<std::string, std::string> &user_options,
    const std::map<std::string, std::string> &default_paths,
    const std::string &keyring_file,
    const std::string &keyring_master_key_file,
    bool directory_deployment) {
  std::string primary_cluster_name;
  std::string primary_replicaset_servers;
  std::string primary_replicaset_name;
  bool multi_master = false;
  bool force = user_options.find("force") != user_options.end();
  bool quiet = user_options.find("quiet") != user_options.end();
  uint32_t router_id = 0;
  std::string username;
  AutoCleaner auto_clean;
  using RandomGen = mysql_harness::RandomGeneratorInterface;
  RandomGen& rg = mysql_harness::DIM::instance().get_RandomGenerator();

  if (!keyring_master_key_file.empty())
    auto_clean.add_file_revert(keyring_master_key_file);
  init_keyring_file(keyring_file, keyring_master_key_file);
  set_file_owner(user_options, keyring_file);
  set_file_owner(user_options, keyring_master_key_file);

  fetch_bootstrap_servers(
    primary_replicaset_servers,
    primary_cluster_name, primary_replicaset_name,
    multi_master);

  if (config_file_path.exists()) {
    std::tie(router_id, username) = get_router_id_and_name_from_config(config_file_path.str(),
                                               primary_cluster_name, force);
  }

  if (!quiet) {
    if (router_id > 0) {
      std::cout << "\nReconfiguring";
    } else {
      std::cout << "\nBootstrapping";
    }
    if (directory_deployment) {
      std::cout << " MySQL Router instance at " + config_file_path.dirname().str() + "...\n";
    } else {
      std::cout << " system MySQL Router instance...\n";
    }
  }
  MySQLSession::Transaction transaction(mysql_.get());
  MySQLInnoDBClusterMetadata metadata(mysql_.get());

  // if reconfiguration
  if (router_id > 0) {
    std::string attributes;
    // if router data is valid
    try {
      metadata.check_router_id(router_id);
    } catch (std::exception &e) {
      std::cerr << "WARNING: " << e.what() << "\n";
      // TODO: abort here and suggest --force to force reconfiguration?
      router_id = 0;
      username.clear();
    }
  }
  // router not registered yet (or router_id was invalid)
  if (router_id == 0) {
    assert(username.empty());
    try {
      router_id = metadata.register_router(router_name, force);
      if (router_id > kMaxRouterId)
        throw std::runtime_error("router_id (" + std::to_string(router_id)
            + ") exceeded max allowable value (" + std::to_string(kMaxRouterId) + ")");
      username = "mysql_router" + std::to_string(router_id) + "_"
          + rg.generate_identifier(kNumRandomChars, RandomGen::AlphabetDigits|RandomGen::AlphabetLowercase);
    } catch (MySQLSession::Error &e) {
      if (e.code() == 1062) { // duplicate key
        throw std::runtime_error(
            "It appears that a router instance named '" + router_name +
            "' has been previously configured in this host. If that instance"
            " no longer exists, use the --force option to overwrite it."
        );
      }
      throw std::runtime_error(std::string("While registering router instance in metadata server: ")+e.what());
    }
  }

  // Create or recreate the account used by this router instance to access
  // metadata server
  assert(router_id);
  assert(!username.empty());
  std::string password = create_account(user_options, username);

  {
    mysql_harness::Keyring *keyring = mysql_harness::get_keyring();
    keyring->store(username, kKeyringAttributePassword, password);
    try {
      mysql_harness::flush_keyring();
    } catch (std::exception &e) {
      throw std::runtime_error(std::string("Error storing encrypted password to disk: ")+e.what());
    }
  }

  Options options(fill_options(multi_master, user_options));
  options.keyring_file_path = keyring_file;
  options.keyring_master_key_file_path = keyring_master_key_file;
  metadata.update_router_info(router_id, options);

#ifndef _WIN32
  /* Currently at this point the logger is not yet initialized but while bootstraping
   * with the --user=<user> option we need to create a log file and chown it to the <user>.
   * Otherwise when the router gets launched later (not bootstrap) with the same --user=<user>
   * option, the user might not have right to the logging directory.
   */
  assert(default_paths.find("logging_folder") != default_paths.end());
  std::string logdir = (!options.override_logdir.empty()) ? options.override_logdir :
                                                            default_paths.at("logging_folder");
  if (!logdir.empty()) {
    auto log_path = mysql_harness::Path::make_path(logdir, "mysqlrouter", "log");
    auto log_file = log_path.str();
    std::fstream f;
    f.open(log_file, std::ios::out);
    set_file_owner(user_options, log_file);
  }
#endif

  auto system_username = (user_options.find("user") != user_options.end()) ?  user_options.at("user") : "";

  // generate the new config file
  create_config(config_file, router_id, router_name, system_username,
                primary_replicaset_servers,
                primary_cluster_name,
                primary_replicaset_name,
                username,
                options,
                !quiet);

  transaction.commit();
  auto_clean.clear();
}

void ConfigGenerator::init_keyring_file(const std::string &keyring_file,
        const std::string &keyring_master_key_file) {
  if (keyring_master_key_file.empty()) {
    std::string master_key;
#ifdef _WIN32
    // When no master key file is provided, console interaction is required to provide a master password. Since console interaction is not available when
    // run as service, throw an error to abort.
    if (mysqlrouter::is_running_as_service()) {
      std::string msg = "Cannot run router in Windows a service without a master key file. Please run MySQL Router from the command line (instead of as a service) to create a master keyring file.";
      mysqlrouter::write_windows_event_log(msg);
      throw std::runtime_error(msg);
    }
#endif
    if (mysql_harness::Path(keyring_file).exists()) {
      master_key = prompt_password("Please provide the encryption key for key file at "+keyring_file);
      if (master_key.length() > mysql_harness::kMaxKeyringKeyLength)
        throw std::runtime_error("Encryption key is too long");
    } else {
      std::cout
        << "MySQL Router needs to create a InnoDB cluster metadata client account.\n"
        << "To allow secure storage of its password, please provide an encryption key.\n\n";
    again:
      master_key = prompt_password("Please provide an encryption key");
      if (master_key.empty()) {
        throw std::runtime_error("Keyring encryption key must not be blank");
      } else if (master_key.length() > mysql_harness::kMaxKeyringKeyLength) {
        throw std::runtime_error("Encryption key is too long");
      } else {
        std::string confirm = prompt_password("Please confirm encryption key");
        if (confirm != master_key) {
          std::cout << "Entered keys do not match. Please try again.\n";
          goto again;
        }
      }
    }
    mysql_harness::init_keyring_with_key(keyring_file, master_key, true);
  } else {
    try {
      mysql_harness::init_keyring(keyring_file, keyring_master_key_file, true);
    } catch (mysql_harness::invalid_master_keyfile &) {
      throw mysql_harness::invalid_master_keyfile("Invalid master key file "+keyring_master_key_file);
    }
  }
}

void ConfigGenerator::fetch_bootstrap_servers(
  std::string &bootstrap_servers,
  std::string &metadata_cluster,
  std::string &metadata_replicaset,
  bool &multi_master) {

  std::ostringstream query;

  // Query the name of the replicaset, the servers in the replicaset and the
  // router credentials using the URL of a server in the replicaset.
  query << "SELECT "
    "F.cluster_name, "
    "R.replicaset_name, "
    "R.topology_type, "
    "JSON_UNQUOTE(JSON_EXTRACT(I.addresses, '$.mysqlClassic')) "
    "FROM "
    "mysql_innodb_cluster_metadata.clusters AS F, "
    "mysql_innodb_cluster_metadata.instances AS I, "
    "mysql_innodb_cluster_metadata.replicasets AS R "
    "WHERE "
    "R.replicaset_id = "
    "(SELECT replicaset_id FROM mysql_innodb_cluster_metadata.instances WHERE "
      "mysql_server_uuid = @@server_uuid)"
    "AND "
    "I.replicaset_id = R.replicaset_id "
    "AND "
    "R.cluster_id = F.cluster_id";

  metadata_cluster = "";
  metadata_replicaset = "";
  bootstrap_servers = "";
  try {
    mysql_->query(query.str(),
        [&metadata_cluster, &metadata_replicaset, &bootstrap_servers,
          &multi_master]
          (const std::vector<const char*> &row)->bool {
      if (metadata_cluster == "") {
        metadata_cluster = get_string(row[0]);
      } else if (metadata_cluster != get_string(row[0])) {
        // metadata with more than 1 replicaset not currently supported
        throw std::runtime_error("Metadata contains more than one cluster");
      }
      if (metadata_replicaset == "") {
        metadata_replicaset = get_string(row[1]);
      } else if (metadata_replicaset != get_string(row[1])) {
        // metadata with more than 1 replicaset not currently supported
        throw std::runtime_error("Metadata contains more than one replica-set");
      }
      if (bootstrap_servers != "")
        bootstrap_servers += ",";
      if (row[2]) {
        if (strcmp(row[2], "mm") == 0)
          multi_master = true;
        else if (strcmp(row[2], "pm") == 0)
          multi_master = false;
        else
          throw std::runtime_error("Unknown topology type in metadata: "
                                   + std::string(row[2]));
      }
      bootstrap_servers += "mysql://" + get_string(row[3]);
      return true;
    });
  } catch (MySQLSession::Error &e) {
    // log_error("MySQL error: %s (%u)", e.what(), e.code());
    // log_error("    Failed query: %s", query.str().c_str());
    throw std::runtime_error(std::string("Error querying metadata: ") + e.what());
  }
  if (metadata_cluster.empty())
    throw std::runtime_error("No clusters defined in metadata server");
}

std::string g_program_name;

#ifdef _WIN32
// This is only for Windows
static std::string find_plugin_path() {
  char szPath[MAX_PATH];
  if (GetModuleFileName(NULL, szPath, sizeof(szPath)) != 0) {
    mysql_harness::Path mypath(szPath);
    mysql_harness::Path mypath2(mypath.dirname().dirname());
    mypath2.append("lib");
    return std::string(mypath2.str());
  }
  throw std::logic_error("Could not find own installation directory");
}
#endif

static std::string find_executable_path() {
#ifdef _WIN32
  // the bin folder is not usually in the path, just the lib folder
  char szPath[MAX_PATH];
  if (GetModuleFileName(NULL, szPath, sizeof(szPath)) != 0)
  {
    char *pc = szPath - 1;
    while (*++pc)
      if (*pc == '\\') *pc = '/';
    return std::string(szPath);
  }
#else
  if (g_program_name.find('/') != std::string::npos) {
    char *tmp = realpath(g_program_name.c_str(), NULL);
    std::string path(tmp);
    free(tmp);
    return path;
  } else {
    std::string path(std::getenv("PATH"));
    char *last = NULL;
    char *p = strtok_r(&path[0], ":", &last);
    while (p) {
      if (*p && p[strlen(p)-1] == '/')
        p[strlen(p)-1] = 0;
      std::string tmp(std::string(p)+"/"+g_program_name);
      if (access(tmp.c_str(), R_OK|X_OK) == 0) {
        return tmp;
      }
      p = strtok_r(NULL, ":", &last);
    }
  }
#endif
  throw std::logic_error("Could not find own installation directory");
}

std::string ConfigGenerator::endpoint_option(const Options &options,
                                             const Options::Endpoint &ep) {
  std::string r;
  if (ep.port > 0) {
    auto bind_address = (!options.bind_address.empty()) ? options.bind_address : "0.0.0.0";
    r.append("bind_address=" + bind_address + "\n");
    r.append("bind_port=" + std::to_string(ep.port));
  }
  if (!ep.socket.empty()) {
    if (!r.empty())
      r.append("\n");
    r.append("socket=" + options.socketsdir + "/" + ep.socket);
  }
  return r;
}


static std::string option_line(const std::string &key, const std::string &value) {
  if (!value.empty()) {
    return key + "=" + value + "\n";
  }
  return "";
}

void ConfigGenerator::create_config(std::ostream &cfp,
                                    uint32_t router_id,
                                    const std::string &router_name,
                                    const std::string &system_username,
                                    const std::string &bootstrap_server_addresses,
                                    const std::string &metadata_cluster,
                                    const std::string &metadata_replicaset,
                                    const std::string &username,
                                    const Options &options,
                                    bool print_configs) {
  cfp << "# File automatically generated during MySQL Router bootstrap\n";

  cfp << "[DEFAULT]\n";
  if (!router_name.empty())
    cfp << "name=" << router_name << "\n";
  if (!system_username.empty())
    cfp << "user=" << system_username << "\n";
  if (!options.override_logdir.empty())
    cfp << "logging_folder=" << options.override_logdir << "\n";
  if (!options.override_rundir.empty())
    cfp << "runtime_folder=" << options.override_rundir << "\n";
  if (!options.override_datadir.empty())
    cfp << "data_folder=" << options.override_datadir << "\n";
  if (!options.keyring_file_path.empty())
    cfp << "keyring_path=" << options.keyring_file_path << "\n";
  if (!options.keyring_master_key_file_path.empty())
    cfp << "master_key_path=" << options.keyring_master_key_file_path << "\n";

  const std::string metadata_key = metadata_cluster;
  cfp << "log_level = INFO\n"
      << "\n"
      << "[metadata_cache:" << metadata_key << "]\n"
      << "router_id=" << router_id << "\n"
      << "bootstrap_server_addresses=" << bootstrap_server_addresses << "\n"
      << "user=" << username << "\n"
      << "metadata_cluster=" << metadata_cluster << "\n"
      << "ttl=" << kDefaultTTL << "\n";

  // SSL options
  cfp << option_line("ssl_mode", options.ssl_options.mode);
  cfp << option_line("ssl_cipher", options.ssl_options.cipher);
  cfp << option_line("tls_version", options.ssl_options.tls_version);
  cfp << option_line("ssl_ca", options.ssl_options.ca);
  cfp << option_line("ssl_capath", options.ssl_options.capath);
  cfp << option_line("ssl_crl", options.ssl_options.crl);
  cfp << option_line("ssl_crlpath", options.ssl_options.crlpath);
  // Note: we don't write cert and key because
  // creating router accounts with REQUIRE X509 is not yet supported.
  // The cert and key options passed to bootstrap if for the bootstrap
  // connection itself.
  cfp << "\n";

  const std::string fast_router_key = metadata_key+"_"+metadata_replicaset;
  if (options.rw_endpoint) {
    cfp
      << "[routing:" << fast_router_key << "_rw]\n"
      << endpoint_option(options, options.rw_endpoint) << "\n"
      << "destinations=metadata-cache://" << metadata_key << "/"
          << metadata_replicaset << "?role=PRIMARY\n"
      << "mode=read-write\n"
      << "protocol=classic\n"
      << "\n";
  }
  if (options.ro_endpoint) {
    cfp
      << "[routing:" << fast_router_key << "_ro]\n"
      << endpoint_option(options, options.ro_endpoint) << "\n"
      << "destinations=metadata-cache://" << metadata_key << "/"
          << metadata_replicaset << "?role=SECONDARY\n"
      << "mode=read-only\n"
      << "protocol=classic\n"
      << "\n";
  }
  if (options.rw_x_endpoint) {
    cfp
      << "[routing:" << fast_router_key << "_x_rw]\n"
      << endpoint_option(options, options.rw_x_endpoint) << "\n"
      << "destinations=metadata-cache://" << metadata_key << "/"
          << metadata_replicaset << "?role=PRIMARY\n"
      << "mode=read-write\n"
      << "protocol=x\n"
      << "\n";
  }
  if (options.ro_x_endpoint) {
    cfp
      << "[routing:" << fast_router_key << "_x_ro]\n"
      << endpoint_option(options, options.ro_x_endpoint) << "\n"
      << "destinations=metadata-cache://" << metadata_key << "/"
          << metadata_replicaset << "?role=SECONDARY\n"
      << "mode=read-only\n"
      << "protocol=x\n"
      << "\n";
  }
  cfp.flush();

  if (print_configs) {
    std::cout
      << "MySQL Router " << ((router_name.empty() || router_name == kSystemRouterName) ? "" : "'"+router_name+"'")
          << " has now been configured for the InnoDB cluster '" << metadata_cluster << "'" << (options.multi_master ? " (multi-master)" : "") << ".\n"
      << "\n"
      << "The following connection information can be used to connect to the cluster.\n"
      << "\n";
    if (options.rw_endpoint || options.ro_endpoint) {
      std::cout
        << "Classic MySQL protocol connections to cluster '" << metadata_cluster << "':\n";
      if (options.rw_endpoint.port > 0)
        std::cout << "- Read/Write Connections: localhost:" << options.rw_endpoint.port << "\n";
      if (!options.rw_endpoint.socket.empty())
        std::cout << "- Read/Write Connections: " << options.socketsdir + "/" + options.rw_endpoint.socket << "\n";
      if (options.ro_endpoint.port > 0)
        std::cout << "- Read/Only Connections: localhost:" << options.ro_endpoint.port << "\n";
      if (!options.ro_endpoint.socket.empty())
        std::cout << "- Read/Only Connections: " << options.socketsdir + "/" + options.ro_endpoint.socket << "\n";
      std::cout << "\n";
    }
    if (options.rw_x_endpoint || options.ro_x_endpoint) {
      std::cout
        << "X protocol connections to cluster '" << metadata_cluster << "':\n";
      if (options.rw_x_endpoint.port > 0)
        std::cout << "- Read/Write Connections: localhost:" << options.rw_x_endpoint.port << "\n";
      if (!options.rw_x_endpoint.socket.empty())
        std::cout << "- Read/Write Connections: " << options.socketsdir + "/" + options.rw_x_endpoint.socket << "\n";
      if (options.ro_x_endpoint.port > 0)
        std::cout << "- Read/Only Connections: localhost:" << options.ro_x_endpoint.port << "\n";
      if (!options.ro_x_endpoint.socket.empty())
        std::cout << "- Read/Only Connections: " << options.socketsdir + "/" + options.ro_x_endpoint.socket << "\n";
    }
  }
}

std::string ConfigGenerator::create_account(const std::map<std::string, std::string> &user_options,
                                            const std::string &username) {
  using RandomGen = mysql_harness::RandomGeneratorInterface;
  RandomGen& rg = mysql_harness::DIM::instance().get_RandomGenerator();

  const bool force_password_validation = user_options.find("force-password-validation") != user_options.end();
  std::string password;
  bool account_created = false;
  unsigned retries = get_password_retries(user_options);
  if (!force_password_validation) {
    // 1) Try to create an account using mysql_native_password with the hashed password
    //    to avoid validate_password verification.
    password = rg.generate_strong_password(kMetadataServerPasswordLength);
    const std::string hashed_password = compute_password_hash(password);
    try {
      create_account(username, hashed_password, true /*password_hashed*/);
      account_created = true;
    }
    catch (const plugin_not_loaded&) {
      // fallback to 2)
    }
  }

  // 2) If 1) failed because of the missing mysql_native_password plugin,
  //    or "-force-password-validation" parameter has being used
  //    try to create an account using the password directly
  if (!account_created) {
    while (true) {
      password = rg.generate_strong_password(kMetadataServerPasswordLength);

      try {
        create_account(username, password);
      }
      catch(const password_too_weak& e) {
        if (--retries == 0) {
          // 3) If 2) failed issue an error suggesting the change to validate_password rules
          std::stringstream err_msg;
          err_msg << "Error creating user account: " << e.what() << std::endl
                  << " Try to decrease the validate_password rules and try the operation again.";
          throw std::runtime_error(err_msg.str());
        }
        // generated password does not satisfy the current policy requirements.
        // we do our best to generate strong password but with the validate_password
        // plugin, the user can set very strong or unusual requirements that we are not able to
        // predict so we just retry several times hoping to meet the requirements with the next
        // generated password.
        continue;
      }

      // no expception while creating account, we are good to continue
      break;
    }
  }

  return password;
}

/*
  Create MySQL account for this instance of the router in the target cluster.

  The account will have access to the cluster metadata and to the
  replication_group_members table of the performance_schema.
  Note that this assumes that the metadata schema is stored in the destinations
  cluster and that there is only one replicaset in it.
 */
void ConfigGenerator::create_account(const std::string &username,
                                     const std::string &password,
                                     bool password_hashed) {
  std::string host = "%";
  /*
  Ideally, we create a single account for the specific host that the router is
  running on. But that has several problems in real world, including:
  - if you're configuring on localhost ref to metadata server, the router will
  think it's in localhost and thus it will need 2 accounts: user@localhost
  and user@public_ip... further, there could be more than 1 IP for the host,
  which (like lan IP, localhost, internet IP, VPN IP, IPv6 etc). We don't know
  which ones are needed, so either we need to automatically create all of those
  or have some very complicated and unreliable logic.
  - using hostname is not reliable, because not every place will have name
  resolution availble
  - using IP (even if we can detect it correctly) will not work if IP is not
  static

  So we create the accoun@%, to make things simple. The account has limited
  privileges and is specific to the router instance (password not shared), so
  that shouldn't be a issue.
  {
    // try to find out what's our public IP address
    std::unique_ptr<MySQLSession::ResultRow> row(mysql_->query_one(
        "SELECT s.ip"
        " FROM performance_schema.socket_instances s JOIN performance_schema.threads t"
        "   ON s.thread_id = t.thread_id"
        " WHERE t.processlist_id = connection_id()"));
    if (row) {
      //std::cout << "our host is visible to the MySQL server as IP " << (*row)[0] << "\n";
      host = (*row)[0];
      std::string::size_type sep = host.rfind(':');
      if (sep != std::string::npos) {
        host = host.substr(sep+1);
      }
    } else {
      host = get_my_hostname();
    }
  }*/
  const std::string account = username + "@" + mysql_->quote(host);
  // log_info("Creating account %s", account.c_str());

  const std::string create_user = "CREATE USER " + account + " IDENTIFIED "
      + (password_hashed ? "WITH mysql_native_password AS " : "BY ")
      + mysql_->quote(password);


  const std::vector<std::string> queries{
    "DROP USER IF EXISTS " + account,
    create_user,
    "GRANT SELECT ON mysql_innodb_cluster_metadata.* TO " + account,
    "GRANT SELECT ON performance_schema.replication_group_members TO " + account,
    "GRANT SELECT ON performance_schema.replication_group_member_stats TO " + account
  };

  for (auto &q : queries) {
    try {
      mysql_->execute(q);
    } catch (MySQLSession::Error &e) {
      // log_error("%s: executing query: %s", e.what(), q.c_str());
      try {
        mysql_->execute("ROLLBACK");
      } catch (...) {
        // log_error("Could not rollback transaction explicitly.");
      }
      std::string err_msg = std::string("Error creating MySQL account for router: ") + e.what();
      if (e.code() == 1819) { // password does not satisfy the current policy requirements
        throw password_too_weak(err_msg);
      }
      if (e.code()== 1524) { // plugin not loaded
        throw plugin_not_loaded(err_msg);
      }

      throw std::runtime_error(err_msg);
    }
  }
}

/**
 * Get router_id name values associated with a metadata_cache configuration for
 * the given cluster_name.
 *
 * The lookup is done through the metadata_cluster option inside the
 * metadata_cache section.
 */
std::pair<uint32_t, std::string> ConfigGenerator::get_router_id_and_name_from_config(
    const std::string &config_file_path,
    const std::string &cluster_name,
    bool forcing_overwrite) {
  mysql_harness::Path path(config_file_path);
  std::string existing_cluster;
  if (path.exists()) {
    mysql_harness::Config config(mysql_harness::Config::allow_keys);
    config.read(path);
    mysql_harness::Config::SectionList sections;
    if (config.has_any("metadata_cache")) {
      sections = config.get("metadata_cache");
    } else {
      return std::make_pair(0, "");
    }
    if (sections.size() > 1) {
      throw std::runtime_error("Bootstrapping of Router with multiple metadata_cache sections not supported");
    }
    for (auto const &section : sections) {
      if (section->has("metadata_cluster")) {
        existing_cluster = section->get("metadata_cluster");
        if (existing_cluster == cluster_name) {
          // get router_id
          if (! section->has("router_id")) {
            std::cerr << "WARNING: router_id not set for cluster "+cluster_name+"\n";
            return std::make_pair(0, "");
          }
          std::string tmp = section->get("router_id");
          char *end;
          unsigned long r = std::strtoul(tmp.c_str(), &end, 10);
          if (end == tmp.c_str() || errno == ERANGE) {
              throw std::runtime_error("Invalid router_id '"+tmp
                  +"' for cluster '"+cluster_name+"' in "+config_file_path);
          }

          // get username, example: user=mysql_router4_kot8tcepf3kn
          if (! section->has("user")) {
            std::cerr << "WARNING: user not set for cluster "+cluster_name+"\n";
            return std::make_pair(0, "");
          }
          std::string user = section->get("user");

          // return results
          return std::make_pair(static_cast<uint32_t>(r), user);
        }
      }
    }
  }
  if (!forcing_overwrite) {
    std::string msg;
    msg += "The given Router instance is already configured for a cluster named '"+existing_cluster+"'.\n";
    msg += "If you'd like to replace it, please use the --force configuration option.";
    //XXX when multiple-clusters is supported, also suggest --add
    throw std::runtime_error(msg);
  }
  return std::make_pair(0, "");
}

void ConfigGenerator::create_start_scripts(const std::string &directory,
                                           bool interactive_master_key,
                                           const std::map<std::string, std::string> &options) {
#ifdef _WIN32
  std::ofstream script;
  std::string script_path = directory + "/start.ps1";

  script.open(script_path);
  if (script.fail()) {
    throw std::runtime_error("Could not open " + script_path + " for writing: " + get_strerror(errno));
  }
  script << "$env:path += \";" << find_plugin_path() << "\"" << std::endl;
  script << "[Environment]::SetEnvironmentVariable(\"ROUTER_PID\"," << "\"" << directory << "\\" << "mysqlrouter.pid\", \"Process\")" << std::endl;
  script << "Start-Process \"" << find_executable_path() << "\" \" -c " << directory << "/mysqlrouter.conf\"" << " -WindowStyle Hidden" << std::endl;
  script.close();

  script_path = directory + "/stop.ps1";
  script.open(script_path);
  if (script.fail()) {
    throw std::runtime_error("Could not open " + script_path + " for writing: " + get_strerror(errno));
  }
  script << "$filename = [Environment]::GetEnvironmentVariable(\"ROUTER_PID\", \"Process\")" << std::endl;
  script << "If(Test-Path $filename) {" << std::endl;
  script << "  $mypid = [IO.File]::ReadAllText($filename)" << std::endl;
  script << "  Stop-Process -Id $mypid" << std::endl;
  script << "  [IO.File]::Delete($filename)" << std::endl;
  script << "}" << std::endl;
  script << "else { Write-Host \"Error when trying to stop mysqlrouter process\" }" << std::endl;
  script.close();


#else
  std::ofstream script;
  std::string script_path = directory+"/start.sh";

  std::string owner_name;
  bool change_owner = options.find("user") != options.end();
  if (change_owner) {
    owner_name = options.at("user");
  }

  script.open(script_path);
  if (script.fail()) {
    throw std::runtime_error("Could not open "+script_path+" for writing: "+get_strerror(errno));
  }
  script << "#!/bin/bash\n";
  script << "basedir=" << directory << "\n";
  if (interactive_master_key) {
    // prompt for password if master_key_path is not set
    script << "old_stty=`stty -g`\n";
    script << "stty -echo\n";
    script << "echo -n 'Encryption key for router keyring:'\n";
    script << "read password\n";
    script << "stty $old_stty\n";
    script << "echo $password | ";
  }
  script << (change_owner ? "sudo " : "")
         <<"ROUTER_PID=$basedir/mysqlrouter.pid "
         << find_executable_path() << " -c " << "$basedir/mysqlrouter.conf "
         << (change_owner ? std::string("--user=" + owner_name) : "")
         << "&\n";
  script << "disown %-\n";
  script.close();
  if (::chmod(script_path.c_str(), kStrictDirectoryPerm) < 0) {
    std::cerr << "Could not change permissions for " << script_path << ": " << get_strerror(errno) << "\n";
  }
  set_file_owner(options, script_path);

  script_path = directory+"/stop.sh";
  script.open(script_path);
  if (script.fail()) {
    throw std::runtime_error("Could not open " + script_path + " for writing: " + get_strerror(errno));
  }
  script << "if [ -f " + directory + "/mysqlrouter.pid ]; then\n";
  script << "  kill -HUP `cat " + directory + "/mysqlrouter.pid`\n";
  script << "  rm -f " << directory + "/mysqlrouter.pid\n";
  script << "fi\n";
  script.close();
  if (::chmod(script_path.c_str(), kStrictDirectoryPerm) < 0) {
    std::cerr << "Could not change permissions for " << script_path << ": " << get_strerror(errno) << "\n";
  }
  set_file_owner(options, script_path);
#endif
}

static bool files_equal(const std::string &f1, const std::string &f2) {
  std::ifstream if1(f1);
  std::ifstream if2(f2);

  if1.seekg(0, if1.end);
  std::streamoff fsize = if1.tellg();
  if1.seekg(0, if1.beg);

  if2.seekg(0, if2.end);
  if (fsize != if2.tellg())
    return false;
  if2.seekg(0, if2.beg);

  std::string data1, data2;
  data1.resize(static_cast<size_t>(fsize));
  data2.resize(static_cast<size_t>(fsize));

  if1.read(&data1[0], static_cast<std::streamsize>(fsize));
  if2.read(&data2[0], static_cast<std::streamsize>(fsize));

  return data1 == data2;
}

bool ConfigGenerator::backup_config_file_if_different(const mysql_harness::Path &config_path,
                                                      const std::string &new_file_path,
                                                      const std::map<std::string, std::string> &options) {
  if (config_path.exists()) {
    // if the old and new config files are the same, don't bother with a backup
    if (!files_equal(config_path.str(), new_file_path)) {
      std::string file_name = config_path.str()+".bak";
      copy_file(config_path.str(), file_name);
      mysql_harness::make_file_private(file_name);
      set_file_owner(options, file_name);
      return true;
    }
  }
  return false;
}

void ConfigGenerator::set_file_owner(const std::map<std::string, std::string> &options,
                                     const std::string &file_path)
{
#ifndef _WIN32
  bool change_owner = (options.count("user") != 0) && (!options.at("user").empty());
  if (change_owner) {
    auto username = options.at("user");
    auto user_info = check_user(username, true, sys_user_operations_);
    if (user_info != nullptr) {
      mysqlrouter::set_owner_if_file_exists(file_path, username, user_info, sys_user_operations_);
    }
  }
#endif
}<|MERGE_RESOLUTION|>--- conflicted
+++ resolved
@@ -21,22 +21,13 @@
 #include "mysqlrouter/uri.h"
 #include "common.h"
 #include "dim.h"
-<<<<<<< HEAD
+#include "mysql/harness/config_parser.h"
 #include "mysql/harness/filesystem.h"
-#include "mysql/harness/config_parser.h"
-#include "common.h"
-=======
-#include "filesystem.h"
-#include "config_parser.h"
->>>>>>> 1a1d521b
 #include "rapidjson/rapidjson.h"
 #include "random_generator.h"
 #include "utils.h"
 #include "router_app.h"
-<<<<<<< HEAD
-=======
 #include "sha1.h"
->>>>>>> 1a1d521b
 
 // #include "mysql/harness/logging.h"
 #ifdef _WIN32
@@ -336,13 +327,6 @@
       "Please enter MySQL password for "+u.username);
   }
 
-<<<<<<< HEAD
-  mysql_ = DIM::instance().new_MySQLSession();
-  try
-  {
-    set_ssl_options(mysql_.get(), bootstrap_options);
-    mysql_->connect(u.host, u.port, u.username, u.password, connection_timeout_);
-=======
   std::string socket_name;
 
   // easier to just use .at() and ask for forgiveness, then useing .find() + []
@@ -362,13 +346,11 @@
     u.host = (u.host == "localhost" ? "127.0.0.1" : u.host);
   }
 
-  UniquePtr<MySQLSession> s(DIM::instance().new_MySQLSession());
+  mysql_ = DIM::instance().new_MySQLSession();
   try
   {
-    set_ssl_options(s.get(), bootstrap_options);
-
-    s->connect(u.host, u.port, u.username, u.password, socket_name, "", connection_timeout_);
->>>>>>> 1a1d521b
+    set_ssl_options(mysql_.get(), bootstrap_options);
+    mysql_->connect(u.host, u.port, u.username, u.password, socket_name, "", connection_timeout_);
   } catch (MySQLSession::Error &e) {
     std::stringstream err;
     err << "Unable to connect to the metadata server: " << e.what();
