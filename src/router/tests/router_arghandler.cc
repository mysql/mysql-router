--- conflicted
+++ resolved
@@ -15,7 +15,6 @@
   Foundation, Inc., 51 Franklin St, Fifth Floor, Boston, MA  02110-1301  USA
 */
 
-<<<<<<< HEAD
 //ignore GMock warnings
 #ifdef __clang__
 #pragma clang diagnostic push
@@ -23,7 +22,7 @@
 #endif
 
 #include "gmock/gmock.h"
-=======
+
 #ifdef _WIN32
   // necessary in MSVC to allow #redefine keywords
 # define _ALLOW_KEYWORD_MACROS
@@ -31,7 +30,6 @@
 #define private public    // hack to allow unit testing
 #include "mysql/harness/arg_handler.h"
 #undef  private
->>>>>>> db41f650
 
 #ifdef __clang__
 #pragma clang diagnostic pop
@@ -62,11 +60,6 @@
 #  include "gmock/gmock.h"
 #endif
 
-<<<<<<< HEAD
-#include "../src/arg_handler.h"
-=======
-
->>>>>>> db41f650
 
 using std::string;
 using std::vector;
