/*
  Copyright (c) 2016, 2017, Oracle and/or its affiliates. All rights reserved.

  This program is free software; you can redistribute it and/or modify
  it under the terms of the GNU General Public License as published by
  the Free Software Foundation; version 2 of the License.

  This program is distributed in the hope that it will be useful,
  but WITHOUT ANY WARRANTY; without even the implied warranty of
  MERCHANTABILITY or FITNESS FOR A PARTICULAR PURPOSE.  See the
  GNU General Public License for more details.

  You should have received a copy of the GNU General Public License
  along with this program; if not, write to the Free Software
  Foundation, Inc., 51 Franklin St, Fifth Floor, Boston, MA  02110-1301  USA
*/

// must be the first header, don't move it
#include <gtest/gtest_prod.h>

#include "cluster_metadata.h"
#include "config_generator.h"
#include "config_parser.h"
#include "dim.h"
#include "gtest_consoleoutput.h"
#include "mysql_session_replayer.h"
#include "mysqlrouter/mysql_session.h"
#include "mysqlrouter/utils.h"
#include "random_generator.h"
#include "router_app.h"
#include "router_test_helpers.h"

#include <cstring>
#include <fstream>
#include <sstream>
#include <streambuf>
#include "keyring/keyring_manager.h"
#ifndef _WIN32
#include <netdb.h>
#include <arpa/inet.h>
#include <unistd.h>
#endif

//ignore GMock warnings
#ifdef __clang__
#pragma clang diagnostic push
#pragma clang diagnostic ignored "-Wsign-conversion"
#endif

#include "gmock/gmock.h"

#ifdef __clang__
#pragma clang diagnostic pop
#endif

#include <mysql.h>

std::string g_cwd;
mysql_harness::Path g_origin;

<<<<<<< HEAD
=======
class ConfigGeneratorTest : public ConsoleOutputTest {
protected:
  virtual void SetUp() {
    mysql_harness::DIM::instance().set_RandomGenerator(
      [](){ static mysql_harness::FakeRandomGenerator rg; return &rg; },
      [](mysql_harness::RandomGeneratorInterface*){}  // don't delete our static!
    );
    set_origin(g_origin);
    ConsoleOutputTest::SetUp();
    config_path.reset(new Path(g_cwd));
    config_path->append("Bug24570426.conf");

    default_paths["logging_folder"] = "";
  }

  std::unique_ptr<Path> config_path;
  std::map<std::string, std::string> default_paths;
};

using ::testing::Return;
using namespace testing;
using mysqlrouter::ConfigGenerator;


static void common_pass_metadata_checks(MySQLSessionReplayer &m) {
  m.expect_query_one("SELECT * FROM mysql_innodb_cluster_metadata.schema_version");
  m.then_return(2, {
      // major, minor
      {m.string_or_null("1"), m.string_or_null("0")}
    });

  m.expect_query_one("SELECT  ((SELECT count(*) FROM mysql_innodb_cluster_metadata.clusters) <= 1  AND (SELECT count(*) FROM mysql_innodb_cluster_metadata.replicasets) <= 1) as has_one_replicaset, (SELECT attributes->>'$.group_replication_group_name' FROM mysql_innodb_cluster_metadata.replicasets)  = @@group_replication_group_name as replicaset_is_ours");
  m.then_return(2, {
      // has_one_replicaset, replicaset_is_ours
      {m.string_or_null("1"), m.string_or_null()}
    });

  m.expect_query_one("SELECT member_state FROM performance_schema.replication_group_members WHERE member_id = @@server_uuid");
  m.then_return(1, {
      // member_state
      {m.string_or_null("ONLINE")}
    });

  m.expect_query_one("SELECT SUM(IF(member_state = 'ONLINE', 1, 0)) as num_onlines, COUNT(*) as num_total FROM performance_schema.replication_group_members");
  m.then_return(2, {
      // num_onlines, num_total
      {m.string_or_null("3"), m.string_or_null("3")}
    });

  m.expect_query_one("SELECT @@group_replication_single_primary_mode=1 as single_primary_mode,        (SELECT variable_value FROM performance_schema.global_status WHERE variable_name='group_replication_primary_member') as primary_member,         @@server_uuid as my_uuid");
  m.then_return(3, {
      // single_primary_mode, primary_member, my_uuid
      {m.string_or_null("0"), m.string_or_null("2d52f178-98f4-11e6-b0ff-8cc844fc24bf"), m.string_or_null("2d52f178-98f4-11e6-b0ff-8cc844fc24bf")}
    });
}

void set_mock_mysql(MySQLSessionReplayer* ptr) {
  mysql_harness::DIM::instance().set_MySQLSession(
    [ptr](){ return ptr; },
    [](mysqlrouter::MySQLSession*){}
  );
}

>>>>>>> dd0e8d2f
class ReplayerWithMockSSL : public MySQLSessionReplayer {
 public:
  void set_ssl_options(mysql_ssl_mode ssl_mode,
                       const std::string &tls_version,
                       const std::string &ssl_cipher,
                       const std::string &ca, const std::string &capath,
                       const std::string &crl, const std::string &crlpath) {
    last_ssl_mode = ssl_mode;
    last_tls_version = tls_version;
    last_ssl_cipher = ssl_cipher;
    last_ssl_ca = ca;
    last_ssl_capath = capath;
    last_ssl_crl = crl;
    last_ssl_crlpath = crlpath;
    if (should_throw_)
      throw Error("", 0);
  }

  void set_ssl_cert(const std::string &cert, const std::string &key) {
    last_ssl_cert = cert;
    last_ssl_key = key;
    if (should_throw_)
      throw Error("", 0);
  }

  void set_ssl_mode_should_fail(bool flag) { should_throw_ = flag; }

 public:
  mysql_ssl_mode last_ssl_mode;
  std::string last_tls_version;
  std::string last_ssl_cipher;
  std::string last_ssl_ca;
  std::string last_ssl_capath;
  std::string last_ssl_crl;
  std::string last_ssl_crlpath;
  std::string last_ssl_cert;
  std::string last_ssl_key;

 private:
  bool should_throw_ = false;
};

class ConfigGeneratorTest : public ConsoleOutputTest {
protected:
  virtual void SetUp() {
    mysql_harness::DIM::instance().set_RandomGenerator(
      [](){ static mysql_harness::FakeRandomGenerator rg; return &rg; },
      [](mysql_harness::RandomGeneratorInterface*){}  // don't delete our static!
    );

    mock_mysql.reset(new ReplayerWithMockSSL());
    mysql_harness::DIM::instance().set_MySQLSession(
      [this](){ return mock_mysql.get(); },
      [](mysqlrouter::MySQLSession*){}   // don't try to delete it
    );

    set_origin(g_origin);
    ConsoleOutputTest::SetUp();
    config_path.reset(new Path(g_cwd));
    config_path->append("Bug24570426.ini");

    default_paths["logging_folder"] = "";
  }

  std::unique_ptr<Path> config_path;
  std::map<std::string, std::string> default_paths;
  std::unique_ptr<ReplayerWithMockSSL> mock_mysql;
};

const std::string kServerUrl = "mysql://test:test@127.0.0.1:3060";

using ::testing::Return;
using namespace testing;
using mysqlrouter::ConfigGenerator;

static void common_pass_schema_version(MySQLSessionReplayer *m) {
  m->expect_query_one("SELECT * FROM mysql_innodb_cluster_metadata.schema_version");
  m->then_return(2, {
    // major, minor
    {m->string_or_null("1"), m->string_or_null("0")}
  });
}

static void common_pass_metadata_supported(MySQLSessionReplayer *m) {
  m->expect_query_one("SELECT  ((SELECT count(*) FROM mysql_innodb_cluster_metadata.clusters) <= 1  AND (SELECT count(*) FROM mysql_innodb_cluster_metadata.replicasets) <= 1) as has_one_replicaset, (SELECT attributes->>'$.group_replication_group_name' FROM mysql_innodb_cluster_metadata.replicasets)  = @@group_replication_group_name as replicaset_is_ours");
  m->then_return(2, {
    // has_one_replicaset, replicaset_is_ours
    {m->string_or_null("1"), m->string_or_null()}
  });
}

static void common_pass_group_replication_online(MySQLSessionReplayer *m) {
  m->expect_query_one("SELECT member_state FROM performance_schema.replication_group_members WHERE member_id = @@server_uuid");
  m->then_return(1, {
    // member_state
    {m->string_or_null("ONLINE")}
  });
}

static void common_pass_group_has_quorum(MySQLSessionReplayer *m) {
  m->expect_query_one("SELECT SUM(IF(member_state = 'ONLINE', 1, 0)) as num_onlines, COUNT(*) as num_total FROM performance_schema.replication_group_members");
  m->then_return(2, {
    // num_onlines, num_total
    {m->string_or_null("3"), m->string_or_null("3")}
  });
}

static void common_pass_member_is_primary(MySQLSessionReplayer *m) {
  m->expect_query_one("SELECT @@group_replication_single_primary_mode=1 as single_primary_mode,        (SELECT variable_value FROM performance_schema.global_status WHERE variable_name='group_replication_primary_member') as primary_member,         @@server_uuid as my_uuid");
  m->then_return(3, {
    // single_primary_mode, primary_member, my_uuid
    {m->string_or_null("0"), m->string_or_null("2d52f178-98f4-11e6-b0ff-8cc844fc24bf"), m->string_or_null("2d52f178-98f4-11e6-b0ff-8cc844fc24bf")}
  });
}

static void common_pass_metadata_checks(MySQLSessionReplayer *m) {
  m->clear_expects();
  common_pass_schema_version(m);
  common_pass_metadata_supported(m);
  common_pass_group_replication_online(m);
  common_pass_group_has_quorum(m);
  common_pass_member_is_primary(m);
}

TEST_F(ConfigGeneratorTest, fetch_bootstrap_servers_one) {
  std::string primary_cluster_name_;
  std::string primary_replicaset_servers_;
  std::string primary_replicaset_name_;
  bool multi_master_ = false;

  {
    ConfigGenerator config_gen;
    common_pass_metadata_checks(mock_mysql.get());
    config_gen.init(kServerUrl, {});

    mock_mysql->expect_query("").then_return(4, {
        {"mycluster", "myreplicaset", "pm", "somehost:3306"}});

    config_gen.fetch_bootstrap_servers(
      primary_replicaset_servers_,
      primary_cluster_name_, primary_replicaset_name_, multi_master_);

    ASSERT_THAT(primary_replicaset_servers_, Eq("mysql://somehost:3306"));
    ASSERT_THAT(primary_cluster_name_, Eq("mycluster"));
    ASSERT_THAT(primary_replicaset_name_, Eq("myreplicaset"));
    ASSERT_THAT(multi_master_, Eq(false));
  }

  {
    ConfigGenerator config_gen;
    common_pass_metadata_checks(mock_mysql.get());
    config_gen.init(kServerUrl, {});

    mock_mysql->expect_query("").then_return(4, {
        {"mycluster", "myreplicaset", "mm", "somehost:3306"}});

    config_gen.fetch_bootstrap_servers(
      primary_replicaset_servers_,
      primary_cluster_name_, primary_replicaset_name_, multi_master_);

    ASSERT_THAT(primary_replicaset_servers_, Eq("mysql://somehost:3306"));
    ASSERT_THAT(primary_cluster_name_, Eq("mycluster"));
    ASSERT_THAT(primary_replicaset_name_, Eq("myreplicaset"));
    ASSERT_THAT(multi_master_, Eq(true));
  }

  {
    ConfigGenerator config_gen;
    common_pass_metadata_checks(mock_mysql.get());
    config_gen.init(kServerUrl, {});

    mock_mysql->expect_query("").then_return(4, {
        {"mycluster", "myreplicaset", "xxx", "somehost:3306"}});

    ASSERT_THROW(
      config_gen.fetch_bootstrap_servers(
        primary_replicaset_servers_,
        primary_cluster_name_, primary_replicaset_name_, multi_master_),
      std::runtime_error);
  }
}

TEST_F(ConfigGeneratorTest, fetch_bootstrap_servers_three) {

  std::string primary_cluster_name_;
  std::string primary_replicaset_servers_;
  std::string primary_replicaset_name_;
  bool multi_master_ = false;

  {
    ConfigGenerator config_gen;
    common_pass_metadata_checks(mock_mysql.get());
    config_gen.init(kServerUrl, {});

    // "F.cluster_name, "
    // "R.replicaset_name, "
    // "R.topology_type, "
    // "JSON_UNQUOTE(JSON_EXTRACT(I.addresses, '$.mysqlClassic')) "
    mock_mysql->expect_query("").then_return(4, {
        {"mycluster", "myreplicaset", "pm", "somehost:3306"},
        {"mycluster", "myreplicaset", "pm", "otherhost:3306"},
        {"mycluster", "myreplicaset", "pm", "sumhost:3306"}});

    config_gen.fetch_bootstrap_servers(
      primary_replicaset_servers_,
      primary_cluster_name_, primary_replicaset_name_, multi_master_);

    ASSERT_THAT(primary_replicaset_servers_, Eq("mysql://somehost:3306,mysql://otherhost:3306,mysql://sumhost:3306"));
    ASSERT_THAT(primary_cluster_name_, Eq("mycluster"));
    ASSERT_THAT(primary_replicaset_name_, Eq("myreplicaset"));
    ASSERT_THAT(multi_master_, Eq(false));
  }
}

TEST_F(ConfigGeneratorTest, fetch_bootstrap_servers_multiple_replicasets) {
  std::string primary_cluster_name_;
  std::string primary_replicaset_servers_;
  std::string primary_replicaset_name_;
  bool multi_master_ = false;

  {
    ConfigGenerator config_gen;
    common_pass_metadata_checks(mock_mysql.get());
    config_gen.init(kServerUrl, {});
    mock_mysql->expect_query("").then_return(4, {
        {"mycluster", "myreplicaset", "pm", "somehost:3306"},
        {"mycluster", "anotherreplicaset", "pm", "otherhost:3306"}});

    ASSERT_THROW(
      config_gen.fetch_bootstrap_servers(
        primary_replicaset_servers_,
        primary_cluster_name_, primary_replicaset_name_, multi_master_),
      std::runtime_error);
  }

  {
    ConfigGenerator config_gen;
    common_pass_metadata_checks(mock_mysql.get());
    config_gen.init(kServerUrl, {});
    mock_mysql->expect_query("").then_return(4, {
        {"mycluster", "myreplicaset", "pm", "somehost:3306"},
        {"anothercluster", "anotherreplicaset", "pm", "otherhost:3306"}});

    ASSERT_THROW(
      config_gen.fetch_bootstrap_servers(
        primary_replicaset_servers_,
        primary_cluster_name_, primary_replicaset_name_, multi_master_),
      std::runtime_error);
  }
}


TEST_F(ConfigGeneratorTest, fetch_bootstrap_servers_invalid) {
  std::string primary_cluster_name_;
  std::string primary_replicaset_servers_;
  std::string primary_replicaset_name_;
  bool multi_master_ = false;

  {
    ConfigGenerator config_gen;
    common_pass_metadata_checks(mock_mysql.get());
    config_gen.init(kServerUrl, {});

    mock_mysql->expect_query("").then_return(4, {});
    // no replicasets/clusters defined
    ASSERT_THROW(
      config_gen.fetch_bootstrap_servers(
        primary_replicaset_servers_,
        primary_cluster_name_, primary_replicaset_name_, multi_master_),
      std::runtime_error
    );
  }
}

TEST_F(ConfigGeneratorTest, metadata_checks_invalid_data) {
  // invalid number of values returned from schema_version table
  {
    ConfigGenerator config_gen;

    mock_mysql->expect_query_one("SELECT * FROM mysql_innodb_cluster_metadata.schema_version");
    mock_mysql->then_return(1, {
      // major, [minor missing]
      {mock_mysql->string_or_null("0")}
    });

    ASSERT_THROW_LIKE(
      config_gen.init(kServerUrl, {}),
      std::out_of_range,
      "Invalid number of values returned from mysql_innodb_cluster_metadata.schema_version: "
      "expected 2 or 3 got 1"
    );
  }

  // invalid number of values returned from query for metadata support
  {
    ConfigGenerator config_gen;

    common_pass_schema_version(mock_mysql.get());

    mock_mysql->expect_query_one("SELECT  ((SELECT count(*) FROM mysql_innodb_cluster_metadata.clusters) <= 1  AND (SELECT count(*) FROM mysql_innodb_cluster_metadata.replicasets) <= 1) as has_one_replicaset, (SELECT attributes->>'$.group_replication_group_name' FROM mysql_innodb_cluster_metadata.replicasets)  = @@group_replication_group_name as replicaset_is_ours");
    mock_mysql->then_return(1, {
      // has_one_replicaset, [replicaset_is_ours missing]
      {mock_mysql->string_or_null("1")}
    });

    ASSERT_THROW_LIKE(
      config_gen.init(kServerUrl, {}),
      std::out_of_range,
      "Invalid number of values returned from query for metadata support: "
      "expected 2 got 1"
    );
  }

  // invalid number of values returned from query for member_state
  {
    ConfigGenerator config_gen;

    common_pass_schema_version(mock_mysql.get());
    common_pass_metadata_supported(mock_mysql.get());

    mock_mysql->expect_query_one("SELECT member_state FROM performance_schema.replication_group_members WHERE member_id = @@server_uuid");
    mock_mysql->then_return(0, {
      // [state field missing]
    });

    ASSERT_THROW_LIKE(
      config_gen.init(kServerUrl, {}),
      std::logic_error,
      "No result returned for metadata query"
    );
  }

  // invalid number of values returned from query checking for group quorum
  {
    ConfigGenerator config_gen;

    common_pass_schema_version(mock_mysql.get());
    common_pass_metadata_supported(mock_mysql.get());
    common_pass_group_replication_online(mock_mysql.get());

    mock_mysql->expect_query_one("SELECT SUM(IF(member_state = 'ONLINE', 1, 0)) as num_onlines, COUNT(*) as num_total FROM performance_schema.replication_group_members");
    mock_mysql->then_return(1, {
      // num_onlines, [num_total field missing]
      {mock_mysql->string_or_null("3")}
    });

    ASSERT_THROW_LIKE(
      config_gen.init(kServerUrl, {}),
      std::out_of_range,
      "Invalid number of values returned from performance_schema.replication_group_members: "
      "expected 2 got 1"
    );
  }

  // invalid number of values returned from query checking if member is primary
  {
    ConfigGenerator config_gen;

    common_pass_schema_version(mock_mysql.get());
    common_pass_metadata_supported(mock_mysql.get());
    common_pass_group_replication_online(mock_mysql.get());
    common_pass_group_has_quorum(mock_mysql.get());

    mock_mysql->expect_query_one("SELECT @@group_replication_single_primary_mode=1 as single_primary_mode,        (SELECT variable_value FROM performance_schema.global_status WHERE variable_name='group_replication_primary_member') as primary_member,         @@server_uuid as my_uuid");
    mock_mysql->then_return(2, {
      // single_primary_mode, primary_member, [my_uuid field missing]
      {mock_mysql->string_or_null("0"), mock_mysql->string_or_null("2d52f178-98f4-11e6-b0ff-8cc844fc24bf")}
    });

    ASSERT_THROW_LIKE(
      config_gen.init(kServerUrl, {}),
      std::out_of_range,
      "Invalid number of values returned from query for primary: "
      "expected 3 got 2"
    );
  }

}

TEST_F(ConfigGeneratorTest, create_acount) {
  // using hostname queried locally
  {

    ::testing::InSequence s;
    common_pass_metadata_checks(mock_mysql.get());
    mock_mysql->expect_execute("DROP USER IF EXISTS cluster_user@'%'").then_ok();
    mock_mysql->expect_execute("CREATE USER cluster_user@'%'").then_ok();
    mock_mysql->expect_execute("GRANT SELECT ON mysql_innodb_cluster_metadata.* TO cluster_user@'%'").then_ok();
    mock_mysql->expect_execute("GRANT SELECT ON performance_schema.replication_group_members TO cluster_user@'%'").then_ok();
    mock_mysql->expect_execute("GRANT SELECT ON performance_schema.replication_group_member_stats TO cluster_user@'%'").then_ok();

    ConfigGenerator config_gen;
    config_gen.init(kServerUrl, {});
    config_gen.create_account("cluster_user", "secret");
  }
  // using IP queried from PFS
  {
    //std::vector<const char*> result{"::fffffff:123.45.67.8"};

    ::testing::InSequence s;
    common_pass_metadata_checks(mock_mysql.get());
    mock_mysql->expect_execute("DROP USER IF EXISTS cluster_user@'%'").then_ok();
    mock_mysql->expect_execute("CREATE USER cluster_user@'%'").then_ok();
    mock_mysql->expect_execute("GRANT SELECT ON mysql_innodb_cluster_metadata.* TO cluster_user@'%'").then_ok();
    mock_mysql->expect_execute("GRANT SELECT ON performance_schema.replication_group_members TO cluster_user@'%'").then_ok();
    mock_mysql->expect_execute("GRANT SELECT ON performance_schema.replication_group_member_stats TO cluster_user@'%'").then_ok();

    ConfigGenerator config_gen;
    config_gen.init(kServerUrl, {});
    config_gen.create_account("cluster_user", "secret");
  }
}

TEST_F(ConfigGeneratorTest, create_config_single_master) {
  std::map<std::string, std::string> user_options;

  ConfigGenerator config_gen;
  common_pass_metadata_checks(mock_mysql.get());
  config_gen.init(kServerUrl, {});
  ConfigGenerator::Options options = config_gen.fill_options(false, user_options);

  {
    std::stringstream output;
    config_gen.create_config(output,
                        123, "myrouter", "mysqlrouter",
                        "server1,server2,server3",
                        "mycluster",
                        "myreplicaset",
                        "cluster_user",
                        options);
    ASSERT_THAT(output.str(),
      Eq("# File automatically generated during MySQL Router bootstrap\n"
        "[DEFAULT]\n"
        "name=myrouter\n"
        "user=mysqlrouter\n"
        "\n"
        "[logger]\n"
        "level = INFO\n"
        "\n"
        "[metadata_cache:mycluster]\n"
        "router_id=123\n"
        "bootstrap_server_addresses=server1,server2,server3\n"
        "user=cluster_user\n"
        "metadata_cluster=mycluster\n"
        "ttl=300\n"
        "\n"
        "[routing:mycluster_myreplicaset_rw]\n"
        "bind_address=0.0.0.0\n"
        "bind_port=6446\n"
        "destinations=metadata-cache://mycluster/myreplicaset?role=PRIMARY\n"
        "mode=read-write\n"
        "protocol=classic\n"
        "\n"
        "[routing:mycluster_myreplicaset_ro]\n"
        "bind_address=0.0.0.0\n"
        "bind_port=6447\n"
        "destinations=metadata-cache://mycluster/myreplicaset?role=SECONDARY\n"
        "mode=read-only\n"
        "protocol=classic\n"
        "\n"
        "[routing:mycluster_myreplicaset_x_rw]\n"
        "bind_address=0.0.0.0\n"
        "bind_port=64460\n"
        "destinations=metadata-cache://mycluster/myreplicaset?role=PRIMARY\n"
        "mode=read-write\n"
        "protocol=x\n"
        "\n"
        "[routing:mycluster_myreplicaset_x_ro]\n"
        "bind_address=0.0.0.0\n"
        "bind_port=64470\n"
        "destinations=metadata-cache://mycluster/myreplicaset?role=SECONDARY\n"
        "mode=read-only\n"
        "protocol=x\n"
        "\n"));
  }
  {
    std::stringstream output;
    // system instance (no key)
    config_gen.create_config(output,
                        123, "", "",
                        "server1,server2,server3",
                        "mycluster",
                        "myreplicaset",
                        "cluster_user",
                        options);
    ASSERT_THAT(output.str(),
      Eq("# File automatically generated during MySQL Router bootstrap\n"
          "[DEFAULT]\n"
          "\n"
          "[logger]\n"
          "level = INFO\n"
          "\n"
          "[metadata_cache:mycluster]\n"
          "router_id=123\n"
          "bootstrap_server_addresses=server1,server2,server3\n"
          "user=cluster_user\n"
          "metadata_cluster=mycluster\n"
          "ttl=300\n"
          "\n"
          "[routing:mycluster_myreplicaset_rw]\n"
          "bind_address=0.0.0.0\n"
          "bind_port=6446\n"
          "destinations=metadata-cache://mycluster/myreplicaset?role=PRIMARY\n"
          "mode=read-write\n"
          "protocol=classic\n"
          "\n"
          "[routing:mycluster_myreplicaset_ro]\n"
          "bind_address=0.0.0.0\n"
          "bind_port=6447\n"
          "destinations=metadata-cache://mycluster/myreplicaset?role=SECONDARY\n"
          "mode=read-only\n"
          "protocol=classic\n"
          "\n"
          "[routing:mycluster_myreplicaset_x_rw]\n"
          "bind_address=0.0.0.0\n"
          "bind_port=64460\n"
          "destinations=metadata-cache://mycluster/myreplicaset?role=PRIMARY\n"
          "mode=read-write\n"
          "protocol=x\n"
          "\n"
          "[routing:mycluster_myreplicaset_x_ro]\n"
          "bind_address=0.0.0.0\n"
          "bind_port=64470\n"
          "destinations=metadata-cache://mycluster/myreplicaset?role=SECONDARY\n"
          "mode=read-only\n"
          "protocol=x\n"
          "\n"));
  }
  {
    std::stringstream output;
    auto opts = user_options;
    opts["base-port"] = "1234";
    options = config_gen.fill_options(false, opts);

    config_gen.create_config(output,
                        123, "", "",
                        "server1,server2,server3",
                        "mycluster",
                        "myreplicaset",
                        "cluster_user",
                        options);
    ASSERT_THAT(output.str(),
      Eq("# File automatically generated during MySQL Router bootstrap\n"
        "[DEFAULT]\n"
        "\n"
        "[logger]\n"
        "level = INFO\n"
        "\n"
        "[metadata_cache:mycluster]\n"
        "router_id=123\n"
        "bootstrap_server_addresses=server1,server2,server3\n"
        "user=cluster_user\n"
        "metadata_cluster=mycluster\n"
        "ttl=300\n"
        "\n"
        "[routing:mycluster_myreplicaset_rw]\n"
        "bind_address=0.0.0.0\n"
        "bind_port=1234\n"
        "destinations=metadata-cache://mycluster/myreplicaset?role=PRIMARY\n"
        "mode=read-write\n"
        "protocol=classic\n"
        "\n"
        "[routing:mycluster_myreplicaset_ro]\n"
        "bind_address=0.0.0.0\n"
        "bind_port=1235\n"
        "destinations=metadata-cache://mycluster/myreplicaset?role=SECONDARY\n"
        "mode=read-only\n"
        "protocol=classic\n"
        "\n"
        "[routing:mycluster_myreplicaset_x_rw]\n"
        "bind_address=0.0.0.0\n"
        "bind_port=1236\n"
        "destinations=metadata-cache://mycluster/myreplicaset?role=PRIMARY\n"
        "mode=read-write\n"
        "protocol=x\n"
        "\n"
        "[routing:mycluster_myreplicaset_x_ro]\n"
        "bind_address=0.0.0.0\n"
        "bind_port=1237\n"
        "destinations=metadata-cache://mycluster/myreplicaset?role=SECONDARY\n"
        "mode=read-only\n"
        "protocol=x\n"
        "\n"));
  }
  {
    std::stringstream output;
    auto opts = user_options;
    opts["base-port"] = "123";
    opts["use-sockets"] = "1";
    opts["skip-tcp"] = "1";
    opts["socketsdir"] = "/tmp";
    options = config_gen.fill_options(false, opts);

    config_gen.create_config(output,
                        123, "", "",
                        "server1,server2,server3",
                        "mycluster",
                        "myreplicaset",
                        "cluster_user",
                        options);
    ASSERT_THAT(output.str(),
      Eq("# File automatically generated during MySQL Router bootstrap\n"
        "[DEFAULT]\n"
        "\n"
        "[logger]\n"
        "level = INFO\n"
        "\n"
        "[metadata_cache:mycluster]\n"
        "router_id=123\n"
        "bootstrap_server_addresses=server1,server2,server3\n"
        "user=cluster_user\n"
        "metadata_cluster=mycluster\n"
        "ttl=300\n"
        "\n"
        "[routing:mycluster_myreplicaset_rw]\n"
        "socket=/tmp/mysql.sock\n"
        "destinations=metadata-cache://mycluster/myreplicaset?role=PRIMARY\n"
        "mode=read-write\n"
        "protocol=classic\n"
        "\n"
        "[routing:mycluster_myreplicaset_ro]\n"
        "socket=/tmp/mysqlro.sock\n"
        "destinations=metadata-cache://mycluster/myreplicaset?role=SECONDARY\n"
        "mode=read-only\n"
        "protocol=classic\n"
        "\n"
        "[routing:mycluster_myreplicaset_x_rw]\n"
        "socket=/tmp/mysqlx.sock\n"
        "destinations=metadata-cache://mycluster/myreplicaset?role=PRIMARY\n"
        "mode=read-write\n"
        "protocol=x\n"
        "\n"
        "[routing:mycluster_myreplicaset_x_ro]\n"
        "socket=/tmp/mysqlxro.sock\n"
        "destinations=metadata-cache://mycluster/myreplicaset?role=SECONDARY\n"
        "mode=read-only\n"
        "protocol=x\n"
        "\n"));
  }
  {
    std::stringstream output;
    auto opts = user_options;
    opts["use-sockets"] = "1";
    opts["socketsdir"] = "/tmp";
    options = config_gen.fill_options(false, opts);

    config_gen.create_config(output,
                        123, "", "",
                        "server1,server2,server3",
                        "mycluster",
                        "myreplicaset",
                        "cluster_user",
                        options);
    ASSERT_THAT(output.str(),
      Eq("# File automatically generated during MySQL Router bootstrap\n"
        "[DEFAULT]\n"
        "\n"
        "[logger]\n"
        "level = INFO\n"
        "\n"
        "[metadata_cache:mycluster]\n"
        "router_id=123\n"
        "bootstrap_server_addresses=server1,server2,server3\n"
        "user=cluster_user\n"
        "metadata_cluster=mycluster\n"
        "ttl=300\n"
        "\n"
        "[routing:mycluster_myreplicaset_rw]\n"
        "bind_address=0.0.0.0\n"
        "bind_port=6446\n"
        "socket=/tmp/mysql.sock\n"
        "destinations=metadata-cache://mycluster/myreplicaset?role=PRIMARY\n"
        "mode=read-write\n"
        "protocol=classic\n"
        "\n"
        "[routing:mycluster_myreplicaset_ro]\n"
        "bind_address=0.0.0.0\n"
        "bind_port=6447\n"
        "socket=/tmp/mysqlro.sock\n"
        "destinations=metadata-cache://mycluster/myreplicaset?role=SECONDARY\n"
        "mode=read-only\n"
        "protocol=classic\n"
        "\n"
        "[routing:mycluster_myreplicaset_x_rw]\n"
        "bind_address=0.0.0.0\n"
        "bind_port=64460\n"
        "socket=/tmp/mysqlx.sock\n"
        "destinations=metadata-cache://mycluster/myreplicaset?role=PRIMARY\n"
        "mode=read-write\n"
        "protocol=x\n"
        "\n"
        "[routing:mycluster_myreplicaset_x_ro]\n"
        "bind_address=0.0.0.0\n"
        "bind_port=64470\n"
        "socket=/tmp/mysqlxro.sock\n"
        "destinations=metadata-cache://mycluster/myreplicaset?role=SECONDARY\n"
        "mode=read-only\n"
        "protocol=x\n"
        "\n"));
  }
  {
    std::stringstream output;
    auto opts = user_options;
    opts["bind-address"] = "127.0.0.1";
    options = config_gen.fill_options(false, opts);

    config_gen.create_config(output,
                        123, "myrouter", "mysqlrouter",
                        "server1,server2,server3",
                        "mycluster",
                        "myreplicaset",
                        "cluster_user",
                        options);
    ASSERT_THAT(output.str(),
      Eq("# File automatically generated during MySQL Router bootstrap\n"
        "[DEFAULT]\n"
        "name=myrouter\n"
        "user=mysqlrouter\n"
        "\n"
        "[logger]\n"
        "level = INFO\n"
        "\n"
        "[metadata_cache:mycluster]\n"
        "router_id=123\n"
        "bootstrap_server_addresses=server1,server2,server3\n"
        "user=cluster_user\n"
        "metadata_cluster=mycluster\n"
        "ttl=300\n"
        "\n"
        "[routing:mycluster_myreplicaset_rw]\n"
        "bind_address=127.0.0.1\n"
        "bind_port=6446\n"
        "destinations=metadata-cache://mycluster/myreplicaset?role=PRIMARY\n"
        "mode=read-write\n"
        "protocol=classic\n"
        "\n"
        "[routing:mycluster_myreplicaset_ro]\n"
        "bind_address=127.0.0.1\n"
        "bind_port=6447\n"
        "destinations=metadata-cache://mycluster/myreplicaset?role=SECONDARY\n"
        "mode=read-only\n"
        "protocol=classic\n"
        "\n"
        "[routing:mycluster_myreplicaset_x_rw]\n"
        "bind_address=127.0.0.1\n"
        "bind_port=64460\n"
        "destinations=metadata-cache://mycluster/myreplicaset?role=PRIMARY\n"
        "mode=read-write\n"
        "protocol=x\n"
        "\n"
        "[routing:mycluster_myreplicaset_x_ro]\n"
        "bind_address=127.0.0.1\n"
        "bind_port=64470\n"
        "destinations=metadata-cache://mycluster/myreplicaset?role=SECONDARY\n"
        "mode=read-only\n"
        "protocol=x\n"
        "\n"));
  }

}


TEST_F(ConfigGeneratorTest, create_config_multi_master) {
  std::stringstream output;

  std::map<std::string, std::string> user_options;

  ConfigGenerator config_gen;
  common_pass_metadata_checks(mock_mysql.get());
  config_gen.init(kServerUrl, {});
  ConfigGenerator::Options options = config_gen.fill_options(true, user_options);
  config_gen.create_config(output,
                      123, "myrouter", "",
                      "server1,server2,server3",
                      "mycluster",
                      "myreplicaset",
                      "cluster_user",
                      options);
  ASSERT_THAT(output.str(),
    Eq("# File automatically generated during MySQL Router bootstrap\n"
        "[DEFAULT]\n"
        "name=myrouter\n"
        "\n"
        "[logger]\n"
        "level = INFO\n"
        "\n"
        "[metadata_cache:mycluster]\n"
        "router_id=123\n"
        "bootstrap_server_addresses=server1,server2,server3\n"
        "user=cluster_user\n"
        "metadata_cluster=mycluster\n"
        "ttl=300\n"
        "\n"
        "[routing:mycluster_myreplicaset_rw]\n"
        "bind_address=0.0.0.0\n"
        "bind_port=6446\n"
        "destinations=metadata-cache://mycluster/myreplicaset?role=PRIMARY\n"
        "mode=read-write\n"
        "protocol=classic\n"
        "\n"
        "[routing:mycluster_myreplicaset_x_rw]\n"
        "bind_address=0.0.0.0\n"
        "bind_port=64460\n"
        "destinations=metadata-cache://mycluster/myreplicaset?role=PRIMARY\n"
        "mode=read-write\n"
        "protocol=x\n"
        "\n"));
}

TEST_F(ConfigGeneratorTest, fill_options) {

  ConfigGenerator config_gen;
  common_pass_metadata_checks(mock_mysql.get());
  config_gen.init(kServerUrl, {});

  ConfigGenerator::Options options;
  {
    std::map<std::string, std::string> user_options;
    options = config_gen.fill_options(true, user_options);
    ASSERT_THAT(options.multi_master, Eq(true));
    ASSERT_THAT(options.bind_address, Eq(""));
    ASSERT_THAT(options.rw_endpoint, Eq(true));
    ASSERT_THAT(options.rw_endpoint.port, Eq(6446));
    ASSERT_THAT(options.rw_endpoint.socket, Eq(""));
    ASSERT_THAT(options.ro_endpoint, Eq(false));
    ASSERT_THAT(options.rw_x_endpoint, Eq(true));
    ASSERT_THAT(options.ro_x_endpoint, Eq(false));
    ASSERT_THAT(options.override_logdir, Eq(""));
    ASSERT_THAT(options.override_rundir, Eq(""));
    ASSERT_THAT(options.override_datadir, Eq(""));
  }
  {
    std::map<std::string, std::string> user_options;
    user_options["bind-address"] = "127.0.0.1";
    options = config_gen.fill_options(true, user_options);
    ASSERT_THAT(options.multi_master, Eq(true));
    ASSERT_THAT(options.bind_address, Eq("127.0.0.1"));
    ASSERT_THAT(options.rw_endpoint, Eq(true));
    ASSERT_THAT(options.rw_endpoint.port, Eq(6446));
    ASSERT_THAT(options.rw_endpoint.socket, Eq(""));
    ASSERT_THAT(options.ro_endpoint, Eq(false));
    ASSERT_THAT(options.rw_x_endpoint, Eq(true));
    ASSERT_THAT(options.ro_x_endpoint, Eq(false));
    ASSERT_THAT(options.override_logdir, Eq(""));
    ASSERT_THAT(options.override_rundir, Eq(""));
    ASSERT_THAT(options.override_datadir, Eq(""));
  }
  {
    std::map<std::string, std::string> user_options;
    user_options["base-port"] = "1234";
    options = config_gen.fill_options(false, user_options);
    ASSERT_THAT(options.multi_master, Eq(false));
    ASSERT_THAT(options.bind_address, Eq(""));
    ASSERT_THAT(options.rw_endpoint, Eq(true));
    ASSERT_THAT(options.rw_endpoint.port, Eq(1234));
    ASSERT_THAT(options.rw_endpoint.socket, Eq(""));
    ASSERT_THAT(options.ro_endpoint, Eq(true));
    ASSERT_THAT(options.ro_endpoint.port, Eq(1235));
    ASSERT_THAT(options.ro_endpoint.socket, Eq(""));
    ASSERT_THAT(options.rw_x_endpoint, Eq(true));
    ASSERT_THAT(options.ro_x_endpoint, Eq(true));
    ASSERT_THAT(options.override_logdir, Eq(""));
    ASSERT_THAT(options.override_rundir, Eq(""));
    ASSERT_THAT(options.override_datadir, Eq(""));
  }
  {
    std::map<std::string, std::string> user_options;
    user_options["base-port"] = "1";
    options = config_gen.fill_options(false, user_options);
    ASSERT_THAT(options.rw_endpoint.port, Eq(1));
    user_options["base-port"] = "3306";
    options = config_gen.fill_options(false, user_options);
    ASSERT_THAT(options.rw_endpoint.port, Eq(3306));
    user_options["base-port"] = "";
    ASSERT_THROW(
      options = config_gen.fill_options(false, user_options),
      std::runtime_error);
    user_options["base-port"] = "-1";
    ASSERT_THROW(
      options = config_gen.fill_options(false, user_options),
      std::runtime_error);
    user_options["base-port"] = "999999";
    ASSERT_THROW(
      options = config_gen.fill_options(false, user_options),
      std::runtime_error);
    user_options["base-port"] = "0";
    ASSERT_THROW(
      options = config_gen.fill_options(false, user_options),
      std::runtime_error);
    user_options["base-port"] = "65536";
    ASSERT_THROW(
      options = config_gen.fill_options(false, user_options),
      std::runtime_error);
    user_options["base-port"] = "2000bozo";
    ASSERT_THROW(
      options = config_gen.fill_options(false, user_options),
      std::runtime_error);

    // Bug #24808309
    user_options["base-port"] = "65533";
    ASSERT_THROW_LIKE(
      options = config_gen.fill_options(false, user_options),
      std::runtime_error,
      "Invalid base-port number");

    user_options["base-port"] = "65532";
    ASSERT_NO_THROW(options = config_gen.fill_options(false, user_options));

    ASSERT_THAT(options.rw_endpoint, Eq(true));
    ASSERT_THAT(options.rw_endpoint.port, Eq(65532));
    ASSERT_THAT(options.rw_endpoint.socket, Eq(""));
    ASSERT_THAT(options.ro_endpoint, Eq(true));
    ASSERT_THAT(options.ro_endpoint.port, Eq(65533));
    ASSERT_THAT(options.ro_endpoint.socket, Eq(""));
    ASSERT_THAT(options.rw_x_endpoint, Eq(true));
    ASSERT_THAT(options.ro_x_endpoint, Eq(true));
    ASSERT_THAT(options.rw_x_endpoint.port, Eq(65534));
    ASSERT_THAT(options.rw_x_endpoint.socket, Eq(""));
    ASSERT_THAT(options.ro_x_endpoint, Eq(true));
    ASSERT_THAT(options.ro_x_endpoint.port, Eq(65535));
    ASSERT_THAT(options.ro_x_endpoint.socket, Eq(""));
  }
  {
     std::map<std::string, std::string> user_options;
     user_options["bind-address"] = "invalid";
     ASSERT_THROW(
       options = config_gen.fill_options(false, user_options),
       std::runtime_error);
     user_options["bind-address"] = "";
     ASSERT_THROW(
       options = config_gen.fill_options(false, user_options),
       std::runtime_error);
     user_options["bind-address"] = "1.2.3.4.5";
     ASSERT_THROW(
       options = config_gen.fill_options(false, user_options),
       std::runtime_error);
   }
  {
    std::map<std::string, std::string> user_options;
    user_options["use-sockets"] = "1";
    user_options["skip-tcp"] = "1";
    options = config_gen.fill_options(false, user_options);
    ASSERT_THAT(options.multi_master, Eq(false));
    ASSERT_THAT(options.bind_address, Eq(""));
    ASSERT_THAT(options.rw_endpoint, Eq(true));
    ASSERT_THAT(options.rw_endpoint.port, Eq(0));
    ASSERT_THAT(options.rw_endpoint.socket, Eq("mysql.sock"));
    ASSERT_THAT(options.ro_endpoint, Eq(true));
    ASSERT_THAT(options.ro_endpoint.port, Eq(0));
    ASSERT_THAT(options.ro_endpoint.socket, Eq("mysqlro.sock"));
    ASSERT_THAT(options.rw_x_endpoint, Eq(true));
    ASSERT_THAT(options.ro_x_endpoint, Eq(true));
    ASSERT_THAT(options.override_logdir, Eq(""));
    ASSERT_THAT(options.override_rundir, Eq(""));
    ASSERT_THAT(options.override_datadir, Eq(""));
  }
  {
    std::map<std::string, std::string> user_options;
    user_options["skip-tcp"] = "1";
    options = config_gen.fill_options(false, user_options);
    ASSERT_THAT(options.multi_master, Eq(false));
    ASSERT_THAT(options.bind_address, Eq(""));
    ASSERT_THAT(options.rw_endpoint, Eq(false));
    ASSERT_THAT(options.rw_endpoint.port, Eq(0));
    ASSERT_THAT(options.rw_endpoint.socket, Eq(""));
    ASSERT_THAT(options.ro_endpoint, Eq(false));
    ASSERT_THAT(options.ro_endpoint.port, Eq(0));
    ASSERT_THAT(options.ro_endpoint.socket, Eq(""));
    ASSERT_THAT(options.rw_x_endpoint, Eq(false));
    ASSERT_THAT(options.ro_x_endpoint, Eq(false));
    ASSERT_THAT(options.override_logdir, Eq(""));
    ASSERT_THAT(options.override_rundir, Eq(""));
    ASSERT_THAT(options.override_datadir, Eq(""));
  }
  {
    std::map<std::string, std::string> user_options;
    user_options["use-sockets"] = "1";
    options = config_gen.fill_options(false, user_options);
    ASSERT_THAT(options.multi_master, Eq(false));
    ASSERT_THAT(options.bind_address, Eq(""));
    ASSERT_THAT(options.rw_endpoint, Eq(true));
    ASSERT_THAT(options.rw_endpoint.port, Eq(6446));
    ASSERT_THAT(options.rw_endpoint.socket, Eq("mysql.sock"));
    ASSERT_THAT(options.ro_endpoint, Eq(true));
    ASSERT_THAT(options.ro_endpoint.port, Eq(6447));
    ASSERT_THAT(options.ro_endpoint.socket, Eq("mysqlro.sock"));
    ASSERT_THAT(options.rw_x_endpoint, Eq(true));
    ASSERT_THAT(options.ro_x_endpoint, Eq(true));
    ASSERT_THAT(options.override_logdir, Eq(""));
    ASSERT_THAT(options.override_rundir, Eq(""));
    ASSERT_THAT(options.override_datadir, Eq(""));
  }
  {
    std::map<std::string, std::string> user_options;
    options = config_gen.fill_options(false, user_options);
    ASSERT_THAT(options.multi_master, Eq(false));
    ASSERT_THAT(options.bind_address, Eq(""));
    ASSERT_THAT(options.rw_endpoint, Eq(true));
    ASSERT_THAT(options.rw_endpoint.port, Eq(6446));
    ASSERT_THAT(options.rw_endpoint.socket, Eq(""));
    ASSERT_THAT(options.ro_endpoint, Eq(true));
    ASSERT_THAT(options.ro_endpoint.port, Eq(6447));
    ASSERT_THAT(options.ro_endpoint.socket, Eq(""));
    ASSERT_THAT(options.rw_x_endpoint, Eq(true));
    ASSERT_THAT(options.ro_x_endpoint, Eq(true));
    ASSERT_THAT(options.override_logdir, Eq(""));
    ASSERT_THAT(options.override_rundir, Eq(""));
    ASSERT_THAT(options.override_datadir, Eq(""));
  }
}

//XXX TODO: add recursive directory delete function

static struct {
  const char *query;
  bool execute;
  uint64_t last_insert_id;

} expected_bootstrap_queries[] = {
  {"START TRANSACTION", true, 0},
  {"SELECT host_id, host_name", false, 0 },
  {"INSERT INTO mysql_innodb_cluster_metadata.hosts", true, 0 },
  {"INSERT INTO mysql_innodb_cluster_metadata.routers", true, 4},
  {"DROP USER IF EXISTS mysql_router4_012345678901@'%'", true, 0},
  {"CREATE USER mysql_router4_012345678901@'%'", true, 0},
  {"GRANT SELECT ON mysql_innodb_cluster_metadata.* TO mysql_router4_012345678901@'%'", true, 0},
  {"GRANT SELECT ON performance_schema.replication_group_members TO mysql_router4_012345678901@'%'", true, 0},
  {"GRANT SELECT ON performance_schema.replication_group_member_stats TO mysql_router4_012345678901@'%'", true, 0},
  {"UPDATE mysql_innodb_cluster_metadata.routers SET attributes = ", true, 0},
  {"COMMIT", true, 0},
  {NULL, true, 0}
};

static void expect_bootstrap_queries(MySQLSessionReplayer *m, const char *cluster_name) {
  m->expect_query("").then_return(4, {{cluster_name, "myreplicaset", "pm", "somehost:3306"}});
  for (int i = 0; expected_bootstrap_queries[i].query; i++) {
    if (expected_bootstrap_queries[i].execute)
      m->expect_execute(expected_bootstrap_queries[i].query).then_ok(expected_bootstrap_queries[i].last_insert_id);
    else
      m->expect_query_one(expected_bootstrap_queries[i].query).then_return(2, {});
  }
}


static void bootstrap_name_test(MySQLSessionReplayer *mock_mysql,
                           const std::string &dir,
                           const std::string &name,
                           bool expect_fail,
                           const std::map<std::string, std::string> &default_paths) {
  ::testing::InSequence s;

  ConfigGenerator config_gen;
  common_pass_metadata_checks(mock_mysql);
  config_gen.init(kServerUrl, {});
  if (!expect_fail)
    expect_bootstrap_queries(mock_mysql, "mycluster");

  std::map<std::string, std::string> options;
  options["name"] = name;
  options["quiet"] = "1";
  options["id"] = "4";
  config_gen.bootstrap_directory_deployment(dir,
      options, default_paths, "delme", "delme.key");
}


TEST_F(ConfigGeneratorTest, bootstrap_invalid_name) {
  const std::string dir = "./bug24807941";
  mysqlrouter::delete_recursive(dir);

  // Bug#24807941
  ASSERT_NO_THROW(bootstrap_name_test(mock_mysql.get(), dir, "myname", false, default_paths));
  mysqlrouter::delete_recursive(dir);
  mysql_harness::reset_keyring();

  ASSERT_NO_THROW(bootstrap_name_test(mock_mysql.get(),dir, "myname", false, default_paths));
  mysqlrouter::delete_recursive(dir);
  mysql_harness::reset_keyring();

  ASSERT_NO_THROW(bootstrap_name_test(mock_mysql.get(),dir, "", false, default_paths));
  mysqlrouter::delete_recursive(dir);
  mysql_harness::reset_keyring();

  ASSERT_THROW_LIKE(
    bootstrap_name_test(mock_mysql.get(), dir, "system", true, default_paths),
    std::runtime_error,
    "Router name 'system' is reserved");
  mysqlrouter::delete_recursive(dir);
  mysql_harness::reset_keyring();

  std::vector<std::string> bad_names{
    "new\nline",
    "car\rreturn",
  };
  for (std::string &name : bad_names) {
    ASSERT_THROW_LIKE(
      bootstrap_name_test(mock_mysql.get(), dir, name, true, default_paths),
      std::runtime_error,
      "Router name '"+name+"' contains invalid characters.");
    mysqlrouter::delete_recursive(dir);
    mysql_harness::reset_keyring();
  }

  ASSERT_THROW_LIKE(
    bootstrap_name_test(mock_mysql.get(), dir, "veryveryveryveryveryveryveryveryveryveryveryveryveryveryveryveryveryveryveryveryveryveryveryveryveryveryveryveryveryveryveryveryveryveryveryveryveryveryveryveryveryveryveryveryveryveryveryveryveryveryveryveryveryveryveryveryveryveryveryveryveryverylongname", true, default_paths),
    std::runtime_error,
    "too long (max 255).");
  mysqlrouter::delete_recursive(dir);
  mysql_harness::reset_keyring();
}

TEST_F(ConfigGeneratorTest, bootstrap_cleanup_on_failure) {
  const std::string dir = "./bug24808634";
  mysqlrouter::delete_recursive(dir);
  mysqlrouter::delete_file("./bug24808634/delme.key");

  ASSERT_FALSE(mysql_harness::Path(dir).exists());
  ASSERT_FALSE(mysql_harness::Path("./bug24808634/delme.key").exists());
  // cleanup on failure when dir didn't exist before
  {
    ConfigGenerator config_gen;
    common_pass_metadata_checks(mock_mysql.get());
    config_gen.init(kServerUrl, {});
    mock_mysql->expect_query("SELECT F.cluster_name").then_return(4, {{"mycluter", "myreplicaset", "pm", "somehost:3306"}});
    mock_mysql->expect_execute("START TRANSACTION").then_error("boo!", 1234);

    std::map<std::string, std::string> options;
    options["name"] = "foobar";
    options["quiet"] = "1";
    ASSERT_THROW_LIKE(
      config_gen.bootstrap_directory_deployment(dir,
          options, default_paths, "delme", "delme.key"),
      mysqlrouter::MySQLSession::Error,
      "boo!");

    ASSERT_FALSE(mysql_harness::Path(dir).exists());
    ASSERT_FALSE(mysql_harness::Path("./bug24808634/delme.key").exists());
  }
  mysql_harness::reset_keyring();

  // this should succeed, so that we can test that cleanup doesn't delete existing stuff
  {
    ConfigGenerator config_gen;
    common_pass_metadata_checks(mock_mysql.get());
    config_gen.init(kServerUrl, {});
    expect_bootstrap_queries(mock_mysql.get(), "mycluster");

    std::map<std::string, std::string> options;
    options["name"] = "foobar";
    options["quiet"] = "1";
    ASSERT_NO_THROW(
      config_gen.bootstrap_directory_deployment(dir,
          options, default_paths, "delme", "delme.key"));

    ASSERT_TRUE(mysql_harness::Path(dir).exists());
    ASSERT_TRUE(mysql_harness::Path("./bug24808634/delme.key").exists());
  }
  mysql_harness::reset_keyring();

  // don't cleanup on failure if dir already existed before
  {
    ConfigGenerator config_gen;
      common_pass_metadata_checks(mock_mysql.get());
    config_gen.init(kServerUrl, {});
    mock_mysql->expect_query("").then_return(4, {{"mycluster", "myreplicaset", "pm", "somehost:3306"}});
    // force a failure during account creationg
    mock_mysql->expect_execute("").then_error("boo!", 1234);

    std::map<std::string, std::string> options;
    options["name"] = "foobar";
    options["quiet"] = "1";
    ASSERT_THROW_LIKE(
      config_gen.bootstrap_directory_deployment(dir,
            options, default_paths, "delme", "delme.key"),
      std::runtime_error,
      "boo!");

    ASSERT_TRUE(mysql_harness::Path(dir).exists());
    ASSERT_TRUE(mysql_harness::Path(dir).join("delme.key").exists());
  }
  mysql_harness::reset_keyring();

  // don't cleanup on failure in early validation if dir already existed before
  {
    ConfigGenerator config_gen;
    common_pass_metadata_checks(mock_mysql.get());
    config_gen.init(kServerUrl, {});
    mock_mysql->expect_query("").then_return(4, {{"mycluter", "myreplicaset", "pm", "somehost:3306"}});

    std::map<std::string, std::string> options;
    options["name"] = "force\nfailure";
    options["quiet"] = "1";
    ASSERT_THROW(
      config_gen.bootstrap_directory_deployment(dir,
            options, default_paths, "delme", "delme.key"),
      std::runtime_error);
    ASSERT_TRUE(mysql_harness::Path(dir).exists());
    ASSERT_TRUE(mysql_harness::Path(dir).join("delme.key").exists());
  }
  mysql_harness::reset_keyring();
  mysqlrouter::delete_recursive(dir);
  mysqlrouter::delete_file("./bug24808634/delme.key");
}

TEST_F(ConfigGeneratorTest, bug25391460) {
  const std::string dir = "./bug25391460";
  mysqlrouter::delete_recursive(dir);

  // Bug#24807941
  {
    ConfigGenerator config_gen;
    common_pass_metadata_checks(mock_mysql.get());
    expect_bootstrap_queries(mock_mysql.get(), "mycluster");
    config_gen.init(kServerUrl, {});
    mock_mysql->expect_query("").then_return(4, {{"mycluster", "myreplicaset", "pm", "somehost:3306"}});

    std::map<std::string, std::string> options;
    options["quiet"] = "1";
    options["use-sockets"] = "1";
    ASSERT_NO_THROW(
      config_gen.bootstrap_directory_deployment(dir,
            options, default_paths, "delme", "delme.key"));
    ASSERT_TRUE(mysql_harness::Path(dir).exists());
    ASSERT_TRUE(mysql_harness::Path(dir).join("delme.key").exists());
  }

  // now read the config file and check that all socket paths are
  // .../bug25391460/mysql*.sock instead of .../bug25391460/socketsdir/mysql*.sock
  std::ifstream cf;
  std::string basedir = mysql_harness::Path(dir).real_path().str();
  cf.open(mysql_harness::Path(dir).join("mysqlrouter.conf").str());
  while (!cf.eof()) {
    std::string line;
    cf >> line;
    if (line.compare(0, 7, "socket=") == 0) {
      line = line.substr(7);
      // check prefix/basedir
      EXPECT_EQ(basedir, line.substr(0, basedir.length()));
      std::string suffix = line.substr(basedir.length()+1);
      // check filename extension
      EXPECT_EQ(".sock", suffix.substr(suffix.length()-strlen(".sock")));
      std::string::size_type end = suffix.rfind('/');
      if (end == std::string::npos)
        end = suffix.rfind('\\');
      // check that the file is directly under the deployment directory
      EXPECT_EQ(suffix.substr(end+1), suffix);
    }
  }

  mysql_harness::reset_keyring();
  mysqlrouter::delete_recursive(dir);
}


static void bootstrap_overwrite_test(MySQLSessionReplayer *mock_mysql,
                                     const std::string &dir,
                                     const std::string &name,
                                     bool force,
                                     const char *cluster_name,
                                     bool expect_fail,
                                     const std::map<std::string, std::string> &default_paths) {
  ::testing::InSequence s;

  ConfigGenerator config_gen;
  common_pass_metadata_checks(mock_mysql);
  config_gen.init(kServerUrl, {});
  if (!expect_fail)
    expect_bootstrap_queries(mock_mysql, cluster_name);
  else
    mock_mysql->expect_query("").then_return(4, {{cluster_name, "myreplicaset", "pm", "somehost:3306"}});

  std::map<std::string, std::string> options;
  options["name"] = name;
  options["quiet"] = "1";
  if (force)
    options["force"] = "1";
  config_gen.bootstrap_directory_deployment(dir,
    options, default_paths, "delme", "delme.key");
}


TEST_F(ConfigGeneratorTest, bootstrap_overwrite) {
  std::string dir = "./configtest";

  // pre-cleanup just in case
  mysqlrouter::delete_recursive(dir);
  mysql_harness::reset_keyring();

  // Overwrite tests. Run bootstrap twice on the same output directory
  //
  // Name    --force     cluster_name   Expected
  // -------------------------------------------
  // same    no          same           OK (refreshing config)
  // same    no          diff           FAIL
  // same    yes         same           OK
  // same    yes         diff           OK (replacing config)
  // diff    no          same           OK
  // diff    no          diff           FAIL
  // diff    yes         same           OK
  // diff    yes         diff           OK
  //
  // diff name is just a rename, so no issue

  SCOPED_TRACE("bootstrap_overwrite1");
  // same    no          same           OK (refreshing config)
  ASSERT_NO_THROW(bootstrap_overwrite_test(mock_mysql.get(), dir, "myname", false, "cluster", false, default_paths));
  mysql_harness::reset_keyring();
  ASSERT_NO_THROW(bootstrap_overwrite_test(mock_mysql.get(), dir, "myname", false, "cluster", false, default_paths));
  mysql_harness::reset_keyring();
  ASSERT_FALSE(mysql_harness::Path(dir).join("mysqlrouter.conf.bak").exists());
  ASSERT_EQ(mysqlrouter::delete_recursive(dir), 0);

  SCOPED_TRACE("bootstrap_overwrite2");
  dir = "./configtest2";
  // same    no          diff           FAIL
  ASSERT_NO_THROW(bootstrap_overwrite_test(mock_mysql.get(), dir, "myname", false, "cluster", false, default_paths));
  mysql_harness::reset_keyring();
  ASSERT_THROW_LIKE(bootstrap_overwrite_test(mock_mysql.get(), dir, "myname", false, "kluster", true, default_paths),
                    std::runtime_error,
                    "If you'd like to replace it, please use the --force");
  mysql_harness::reset_keyring();
  ASSERT_FALSE(mysql_harness::Path(dir).join("mysqlrouter.conf.bak").exists());
  ASSERT_EQ(mysqlrouter::delete_recursive(dir), 0);

  dir = "./configtest3";
  SCOPED_TRACE("bootstrap_overwrite3");
  // same    yes         same           OK
  ASSERT_NO_THROW(bootstrap_overwrite_test(mock_mysql.get(), dir, "myname", true, "cluster", false, default_paths));
  mysql_harness::reset_keyring();
  ASSERT_NO_THROW(bootstrap_overwrite_test(mock_mysql.get(), dir, "myname", true, "cluster", false, default_paths));
  mysql_harness::reset_keyring();
  ASSERT_FALSE(mysql_harness::Path(dir).join("mysqlrouter.conf.bak").exists());
  ASSERT_EQ(mysqlrouter::delete_recursive(dir), 0);

  dir = "./configtest4";
  SCOPED_TRACE("bootstrap_overwrite4");
  // same    yes         diff           OK (replacing config)
  ASSERT_NO_THROW(bootstrap_overwrite_test(mock_mysql.get(), dir, "myname", false, "cluster", false, default_paths));
  mysql_harness::reset_keyring();
  ASSERT_NO_THROW(bootstrap_overwrite_test(mock_mysql.get(), dir, "myname", true, "kluster", false, default_paths));
  mysql_harness::reset_keyring();
  ASSERT_TRUE(mysql_harness::Path(dir).join("mysqlrouter.conf.bak").exists());
  ASSERT_EQ(mysqlrouter::delete_recursive(dir), 0);

  dir = "./configtest5";
  SCOPED_TRACE("bootstrap_overwrite5");
  // diff    no          same           OK (refreshing config)
  ASSERT_NO_THROW(bootstrap_overwrite_test(mock_mysql.get(), dir, "myname", false, "cluster", false, default_paths));
  mysql_harness::reset_keyring();
  ASSERT_NO_THROW(bootstrap_overwrite_test(mock_mysql.get(), dir, "xmyname", false, "cluster", false, default_paths));
  mysql_harness::reset_keyring();
  ASSERT_TRUE(mysql_harness::Path(dir).join("mysqlrouter.conf.bak").exists());
  ASSERT_EQ(mysqlrouter::delete_recursive(dir), 0);

  dir = "./configtest6";
  SCOPED_TRACE("bootstrap_overwrite6");
  // diff    no          diff           FAIL
  ASSERT_NO_THROW(bootstrap_overwrite_test(mock_mysql.get(), dir, "myname", false, "cluster", false, default_paths));
  mysql_harness::reset_keyring();
  ASSERT_THROW_LIKE(bootstrap_overwrite_test(mock_mysql.get(), dir, "xmyname", false, "kluster", true, default_paths),
                    std::runtime_error,
                    "If you'd like to replace it, please use the --force");
  mysql_harness::reset_keyring();
  ASSERT_FALSE(mysql_harness::Path(dir).join("mysqlrouter.conf.bak").exists());
  ASSERT_EQ(mysqlrouter::delete_recursive(dir), 0);

  dir = "./configtest7";
  SCOPED_TRACE("bootstrap_overwrite7");
  // diff    yes         same           OK
  ASSERT_NO_THROW(bootstrap_overwrite_test(mock_mysql.get(), dir, "myname", true, "cluster", false, default_paths));
  mysql_harness::reset_keyring();
  ASSERT_NO_THROW(bootstrap_overwrite_test(mock_mysql.get(), dir, "xmyname", true, "cluster", false, default_paths));
  mysql_harness::reset_keyring();
  ASSERT_TRUE(mysql_harness::Path(dir).join("mysqlrouter.conf.bak").exists());
  ASSERT_EQ(mysqlrouter::delete_recursive(dir), 0);

  dir = "./configtest8";
  SCOPED_TRACE("bootstrap_overwrite8");
  // diff    yes         diff           OK (replacing config)
  ASSERT_NO_THROW(bootstrap_overwrite_test(mock_mysql.get(), dir, "myname", false, "cluster", false, default_paths));
  mysql_harness::reset_keyring();
  ASSERT_NO_THROW(bootstrap_overwrite_test(mock_mysql.get(), dir, "xmyname", true, "kluster", false, default_paths));
  mysql_harness::reset_keyring();
  ASSERT_TRUE(mysql_harness::Path(dir).join("mysqlrouter.conf.bak").exists());
  ASSERT_EQ(mysqlrouter::delete_recursive(dir), 0);
}


static void test_key_length(MySQLSessionReplayer *mock_mysql,
                            const std::string &key,
                            const std::map<std::string, std::string> &default_paths) {
  using std::placeholders::_1;
  ::testing::InSequence s;

  mysqlrouter::set_prompt_password([key](const std::string&) -> std::string {
    return key;
  });
  ConfigGenerator config_gen;
  common_pass_metadata_checks(mock_mysql);
  config_gen.init(kServerUrl, {});
  expect_bootstrap_queries(mock_mysql, "mycluster");

  std::map<std::string, std::string> options;
  options["name"] = "test";
  options["quiet"] = "1";
  config_gen.bootstrap_directory_deployment("key_too_long",
      options, default_paths, "delme", "");
}

TEST_F(ConfigGeneratorTest, key_too_long) {
  ASSERT_FALSE(mysql_harness::Path("key_too_long").exists());

  // bug #24942008, keyring key too long
  ASSERT_NO_THROW(test_key_length(mock_mysql.get(), std::string(250, 'x'), default_paths));
  mysqlrouter::delete_recursive("key_too_long");
  mysql_harness::reset_keyring();

  ASSERT_NO_THROW(test_key_length(mock_mysql.get(), std::string(255, 'x'), default_paths));
  mysqlrouter::delete_recursive("key_too_long");
  mysql_harness::reset_keyring();

  ASSERT_THROW_LIKE(test_key_length(mock_mysql.get(), std::string(256, 'x'), default_paths),
    std::runtime_error,
    "too long");
  mysqlrouter::delete_recursive("key_too_long");
  mysql_harness::reset_keyring();

  ASSERT_THROW_LIKE(test_key_length(mock_mysql.get(), std::string(5000, 'x'), default_paths),
    std::runtime_error,
    "too long");
  mysqlrouter::delete_recursive("key_too_long");
  mysql_harness::reset_keyring();
}

TEST_F(ConfigGeneratorTest, bad_master_key) {
  // bug #24955928
  mysqlrouter::delete_recursive("./delme");
  // reconfiguring with an empty master key file throws an error referencing
  // the temporary file name instead of the actual name
  {
    ::testing::InSequence s;

    ConfigGenerator config_gen;
    common_pass_metadata_checks(mock_mysql.get());
    config_gen.init(kServerUrl, {});
    expect_bootstrap_queries(mock_mysql.get(), "mycluster");

    std::map<std::string, std::string> options;
    options["name"] = "foo";
    options["quiet"] = "1";
    config_gen.bootstrap_directory_deployment("./delme",
        options, default_paths, "delme", "key");

    mysql_harness::reset_keyring();
  }
  {
    mysqlrouter::delete_file("delme/emptyfile");
    std::ofstream f("delme/emptyfile");
    ::testing::InSequence s;

    ConfigGenerator config_gen;
    common_pass_metadata_checks(mock_mysql.get());
    config_gen.init(kServerUrl, {});
    expect_bootstrap_queries(mock_mysql.get(), "mycluster");

    std::map<std::string, std::string> options;
    options["name"] = "foo";
    options["quiet"] = "1";
    try {
      config_gen.bootstrap_directory_deployment("./delme",
          options, default_paths, "delme", "emptyfile");
      FAIL() << "Was expecting exception but got none\n";
    } catch (std::runtime_error &e) {
      if (strstr(e.what(), ".tmp"))
        FAIL() << "Exception text is: " << e.what() << "\n";
      std::string expected = std::string("Invalid master key file ");
      ASSERT_EQ(expected, std::string(e.what()).substr(0, expected.size()));
    }
  }
  mysqlrouter::delete_recursive("./delme");
  mysqlrouter::delete_file("emptyfile");
  mysql_harness::reset_keyring();
  // directory name but no filename
  {
    ::testing::InSequence s;

    ConfigGenerator config_gen;
    common_pass_metadata_checks(mock_mysql.get());
    config_gen.init(kServerUrl, {});
    expect_bootstrap_queries(mock_mysql.get(), "mycluster");

    std::map<std::string, std::string> options;
    options["name"] = "foo";
    options["quiet"] = "1";
#ifdef __sun
    ASSERT_THROW_LIKE(
        config_gen.bootstrap_directory_deployment("./delme",
          options, default_paths, "delme", "."),
        std::runtime_error,
        ": Invalid argument");
#elif !defined(_WIN32)
    ASSERT_THROW_LIKE(
        config_gen.bootstrap_directory_deployment("./delme",
          options, default_paths, "delme", "."),
        std::runtime_error,
        ": Is a directory");
#else
    ASSERT_THROW_LIKE(
      config_gen.bootstrap_directory_deployment("./delme",
        options, default_paths, "delme", "."),
      std::runtime_error,
      "Permission denied");
#endif
  }
  mysqlrouter::delete_recursive("./delme");
  mysql_harness::reset_keyring();
}

TEST_F(ConfigGeneratorTest, full_test) {
  mysqlrouter::delete_recursive("./delme");
  ::testing::InSequence s;

  ConfigGenerator config_gen;
  common_pass_metadata_checks(mock_mysql.get());
  config_gen.init(kServerUrl, {});
  expect_bootstrap_queries(mock_mysql.get(), "mycluster");

  std::map<std::string, std::string> options;
  options["name"] = "foo";
  options["quiet"] = "1";
  ASSERT_NO_THROW(
      config_gen.bootstrap_directory_deployment("./delme",
        options, default_paths, "delme", "masterkey"));

  std::string value;
  mysql_harness::Config config(mysql_harness::Config::allow_keys);
  config.read("delme/mysqlrouter.conf");

  value = config.get_default("master_key_path");
  EXPECT_TRUE(ends_with(value, "delme/masterkey"));

  value = config.get_default("name");
  EXPECT_EQ(value, "foo");

  value = config.get_default("keyring_path");
  EXPECT_EQ(mysql_harness::Path(value).basename(), "delme");

  mysqlrouter::delete_recursive("delme");
  mysql_harness::reset_keyring();
}

TEST_F(ConfigGeneratorTest, empty_config_file) {
  ConfigGenerator config;
  uint32_t router_id;
  const std::string test_dir("./delme");
  const std::string conf_path(test_dir + "/mysqlrouter.conf");

  mysqlrouter::delete_recursive(test_dir);
  mysqlrouter::mkdir(test_dir, 0700);

  std::ofstream file(conf_path, std::ofstream::out | std::ofstream::trunc);
  file.close();

  EXPECT_NO_THROW(
    std::tie(router_id, std::ignore) = config.get_router_id_and_name_from_config(conf_path, "dummy", false)
  );
  EXPECT_EQ(router_id, uint32_t(0));

  mysqlrouter::delete_recursive(test_dir);
  mysql_harness::reset_keyring();
}

TEST_F(ConfigGeneratorTest, ssl_stage1_cmdline_arg_parse) {

  // These tests verify that SSL options are handled correctly at argument parsing stage during bootstrap.
  // Note that at this stage, we only care about arguments being passed further down, and rely on mysql_*()
  // calls to deal with eventual inconsistencies. The only exception to this rule is parsing --ssl-mode,
  // which is a string that has to be converted to an SSL_MODE_* enum (though arguably that validation
  // could also be delayed).

  // --ssl-mode not given
  {                               //vv---- vital!  We rely on it to exit out of MySQLRouter::init()
    std::vector<std::string> argv {"-v", "--bootstrap", "0:3310" };
    MySQLRouter router(Path(), argv);
    EXPECT_EQ(0u, router.bootstrap_options_.count("ssl_mode"));
  }

  // --ssl-mode missing or empty argument
  {
    const std::vector<std::string> argument_required_options{"--ssl-mode",
        "--ssl-cipher", "--tls-version",
        "--ssl-ca", "--ssl-capath", "--ssl-crl", "--ssl-crlpath",
// 2017.01.26: Disabling this code, since it's not part of GA v2.1.2.  It should be re-enabled later
#if 0
        "--ssl-cert", "--ssl-key"
#endif
    };

    for (auto &opt : argument_required_options) {
                                           //vv---- vital!  We rely on it to exit out of MySQLRouter::init()
      const std::vector<std::string> argv {"-v", "--bootstrap", "0:3310", opt};
      try {
        MySQLRouter router(Path(), argv);
        FAIL() << "Expected std::invalid_argument to be thrown";
      } catch (const std::runtime_error &e) {
        EXPECT_STREQ(("option '"+opt+"' requires a value.").c_str(), e.what()); // TODO it would be nice to make case consistent
        SUCCEED();
      } catch (...) {
        FAIL() << "Expected std::runtime_error to be thrown";
      }

      // the value is required but also it CAN'T be empty, like when the user uses --tls-version ""
      const std::vector<std::string> argv2 {"-v", "--bootstrap", "0:3310", opt, ""};
      try {
        MySQLRouter router(Path(), argv2);
        FAIL() << "Expected std::invalid_argument to be thrown";
      } catch (const std::runtime_error &e) {
        if (opt == "--ssl-mode") {
          // The error for -ssl-mode is sligtly different than for other options - detected differently
          EXPECT_STREQ("Invalid value for --ssl-mode option", e.what());
        }
        else {
          EXPECT_STREQ(("Value for option '"+opt+"' can't be empty.").c_str(), e.what());
        }
        SUCCEED();
      } catch (...) {
        FAIL() << "Expected std::runtime_error to be thrown";
      }
    }
  }

  // --bootstrap missing
  {                               //vv---- vital!  We rely on it to exit out of MySQLRouter::init()
    std::vector<std::string> argv {"-v", "--ssl-mode", "whatever"};
    try {
      MySQLRouter router(Path(), argv);
      FAIL() << "Expected std::invalid_argument to be thrown";
    } catch (const std::runtime_error &e) {
      EXPECT_STREQ("Option --ssl-mode can only be used together with -B/--bootstrap", e.what());
      SUCCEED();
    } catch (...) {
      FAIL() << "Expected std::runtime_error to be thrown";
    }
  }

  // --ssl-mode has an invalid argument
  {                               //vv---- vital!  We rely on it to exit out of MySQLRouter::init()
    std::vector<std::string> argv {"-v", "--bootstrap", "0:3310", "--ssl-mode", "bad"};
    try {
      MySQLRouter router(Path(), argv);
      FAIL() << "Expected std::invalid_argument to be thrown";
    } catch (const std::runtime_error &e) {
      EXPECT_STREQ("Invalid value for --ssl-mode option", e.what());
      SUCCEED();
    } catch (...) {
      FAIL() << "Expected std::runtime_error to be thrown";
    }
  }

  // --ssl-mode = DISABLED + uppercase
  {                               //vv---- vital!  We rely on it to exit out of MySQLRouter::init()
    std::vector<std::string> argv {"-v", "--bootstrap", "0:3310", "--ssl-mode", "DISABLED"};
    MySQLRouter router(Path(), argv);
    EXPECT_EQ("DISABLED", router.bootstrap_options_.at("ssl_mode"));
  }

  // --ssl-mode = PREFERRED + lowercase
  {                               //vv---- vital!  We rely on it to exit out of MySQLRouter::init()
    std::vector<std::string> argv {"-v", "--bootstrap", "0:3310", "--ssl-mode", "preferred"};
    MySQLRouter router(Path(), argv);
    EXPECT_EQ("preferred", router.bootstrap_options_.at("ssl_mode"));
  }

  // --ssl-mode = REQUIRED + mixedcase
  {                               //vv---- vital!  We rely on it to exit out of MySQLRouter::init()
    std::vector<std::string> argv {"-v", "--bootstrap", "0:3310", "--ssl-mode", "rEqUIrEd"};
    MySQLRouter router(Path(), argv);
    EXPECT_EQ("rEqUIrEd", router.bootstrap_options_.at("ssl_mode"));
  }

  // --ssl-mode = VERIFY_CA
  {                               //vv---- vital!  We rely on it to exit out of MySQLRouter::init()
    std::vector<std::string> argv {"-v", "--bootstrap", "0:3310", "--ssl-mode", "verify_ca"};
    MySQLRouter router(Path(), argv);
    EXPECT_EQ("verify_ca", router.bootstrap_options_.at("ssl_mode"));
  }

  // --ssl-mode = VERIFY_CA, --ssl-ca etc
  {                               //vv---- vital!  We rely on it to exit out of MySQLRouter::init()
    std::vector<std::string> argv {"-v", "--bootstrap", "0:3310", "--ssl-mode", "verify_ca",
                                    "--ssl-ca=/some/ca.pem", "--ssl-capath=/some/cadir",
                                    "--ssl-crl=/some/crl.pem", "--ssl-crlpath=/some/crldir"};
    MySQLRouter router(Path(), argv);
    EXPECT_EQ("verify_ca", router.bootstrap_options_.at("ssl_mode"));
    EXPECT_EQ("/some/ca.pem", router.bootstrap_options_.at("ssl_ca"));
    EXPECT_EQ("/some/cadir", router.bootstrap_options_.at("ssl_capath"));
    EXPECT_EQ("/some/crl.pem", router.bootstrap_options_.at("ssl_crl"));
    EXPECT_EQ("/some/crldir", router.bootstrap_options_.at("ssl_crlpath"));
  }

  // --ssl-mode = VERIFY_IDENTITY, --ssl-ca etc
  {                               //vv---- vital!  We rely on it to exit out of MySQLRouter::init()
    std::vector<std::string> argv {"-v", "--bootstrap", "0:3310", "--ssl-mode", "verify_identity",
                                    "--ssl-ca=/some/ca.pem", "--ssl-capath=/some/cadir",
                                    "--ssl-crl=/some/crl.pem", "--ssl-crlpath=/some/crldir"};
    MySQLRouter router(Path(), argv);
    EXPECT_EQ("verify_identity", router.bootstrap_options_.at("ssl_mode"));
    EXPECT_EQ("/some/ca.pem", router.bootstrap_options_.at("ssl_ca"));
    EXPECT_EQ("/some/cadir", router.bootstrap_options_.at("ssl_capath"));
    EXPECT_EQ("/some/crl.pem", router.bootstrap_options_.at("ssl_crl"));
    EXPECT_EQ("/some/crldir", router.bootstrap_options_.at("ssl_crlpath"));
  }

  // --ssl-mode = REQUIRED, --ssl-* cipher options
  {                               //vv---- vital!  We rely on it to exit out of MySQLRouter::init()
    std::vector<std::string> argv {"-v", "--bootstrap", "0:3310", "--ssl-mode", "required",
                                   "--ssl-cipher",  "FOO-BAR-SHA678", "--tls-version", "TLSv1"};
    MySQLRouter router(Path(), argv);
    EXPECT_EQ("required", router.bootstrap_options_.at("ssl_mode"));
    EXPECT_EQ("FOO-BAR-SHA678", router.bootstrap_options_.at("ssl_cipher"));
    EXPECT_EQ("TLSv1", router.bootstrap_options_.at("tls_version"));
  }

// 2017.01.26: Disabling this code, since it's not part of GA v2.1.2.  It should be re-enabled later
#if 0
  // --ssl-mode = REQUIRED, --ssl-cert, --ssl-key
  {                               //vv---- vital!  We rely on it to exit out of MySQLRouter::init()
    std::vector<std::string> argv {"-v", "--bootstrap", "0:3310", "--ssl-mode", "required", "--ssl-cert=/some/cert.pem", "--ssl-key=/some/key.pem"};
    MySQLRouter router(Path(), argv);
    EXPECT_EQ("required", router.bootstrap_options_.at("ssl_mode"));
    EXPECT_EQ("/some/cert.pem", router.bootstrap_options_.at("ssl_cert"));
    EXPECT_EQ("/some/key.pem", router.bootstrap_options_.at("ssl_key"));
  }
#endif
}

TEST_F(ConfigGeneratorTest, ssl_stage2_bootstrap_connection) {

  // These tests verify that MySQLSession::set_ssl_options() gets called with appropriate
  // SSL options before making connection to metadata server during bootstrap

  mysqlrouter::set_prompt_password([](const std::string&) -> std::string { return ""; });

  // mode
  {
    common_pass_metadata_checks(mock_mysql.get());
    ConfigGenerator config_gen;
    config_gen.init("", {{"ssl_mode", "DISABLED"}});   // DISABLED + uppercase
    EXPECT_EQ(mock_mysql->last_ssl_mode, SSL_MODE_DISABLED);
  }
  {
    common_pass_metadata_checks(mock_mysql.get());
    ConfigGenerator config_gen;
    config_gen.init("", {{"ssl_mode", "preferred"}});  // PREFERRED + lowercase
    EXPECT_EQ(mock_mysql->last_ssl_mode, SSL_MODE_PREFERRED);
  }
  {
    common_pass_metadata_checks(mock_mysql.get());
    ConfigGenerator config_gen;
    config_gen.init("", {{"ssl_mode", "rEqUIrEd"}});   // REQUIRED + mixedcase
    EXPECT_EQ(mock_mysql->last_ssl_mode, SSL_MODE_REQUIRED);
  }
  {
    common_pass_metadata_checks(mock_mysql.get());
    ConfigGenerator config_gen;
    config_gen.init("", {{"ssl_mode", "VERIFY_CA"}});
    EXPECT_EQ(mock_mysql->last_ssl_mode, SSL_MODE_VERIFY_CA);
  }
  {
    common_pass_metadata_checks(mock_mysql.get());
    ConfigGenerator config_gen;
    config_gen.init("", {{"ssl_mode", "VERIFY_IDENTITY"}});
    EXPECT_EQ(mock_mysql->last_ssl_mode, SSL_MODE_VERIFY_IDENTITY);
  }
  {
    // invalid ssl_mode should get handled at arg-passing stage, and so we have a unit test for that
    // in ssl_stage1_cmdline_arg_parse test above
  }

  // other fields
  {
    common_pass_metadata_checks(mock_mysql.get());
    ConfigGenerator config_gen;
    config_gen.init("", {
      {"ssl_ca",      "/some/ca/file"},
      {"ssl_capath",  "/some/ca/dir"},
      {"ssl_crl",     "/some/crl/file"},
      {"ssl_crlpath", "/some/crl/dir"},
      {"ssl_cipher",  "FOO-BAR-SHA678"},
      {"tls_version", "TLSv1"},
// 2017.01.26: Disabling this code, since it's not part of GA v2.1.2.  It should be re-enabled later
#if 0
      {"ssl_cert","/some/cert.pem"},
      {"ssl_key", "/some/key.pem"},
#endif
    });
    EXPECT_EQ(mock_mysql->last_ssl_ca,      "/some/ca/file");
    EXPECT_EQ(mock_mysql->last_ssl_capath,  "/some/ca/dir");
    EXPECT_EQ(mock_mysql->last_ssl_crl,     "/some/crl/file");
    EXPECT_EQ(mock_mysql->last_ssl_crlpath, "/some/crl/dir");
    EXPECT_EQ(mock_mysql->last_ssl_cipher,  "FOO-BAR-SHA678");
    EXPECT_EQ(mock_mysql->last_tls_version, "TLSv1");
// 2017.01.26: Disabling this code, since it's not part of GA v2.1.2.  It should be re-enabled later
#if 0
    EXPECT_EQ(mock_mysql->last_ssl_cert,    "/some/cert.pem");
    EXPECT_EQ(mock_mysql->last_ssl_key,     "/some/key.pem");
#endif
  }
}

TEST_F(ConfigGeneratorTest, ssl_stage3_create_config) {

  // These tests verify that config parameters passed to ConfigGenerator::create_config() will make
  // it to configuration file as expected. Note that even though ssl_mode options are not case-sensive,
  // their case should be preserved (written to config file exactly as given in bootstrap options).

  ConfigGenerator config_gen;

  auto test_config_output = [&config_gen](const std::map<std::string, std::string>& user_options, const char* result) {
    ConfigGenerator::Options options = config_gen.fill_options(false, user_options);
    std::stringstream output;
    config_gen.create_config(output, 123, "myrouter", "user", "server1,server2,server3",
                             "mycluster", "myreplicaset", "cluster_user", options);
    EXPECT_THAT(output.str(), HasSubstr(result));
  };

  test_config_output({{"ssl_mode", "DISABLED"}},  "ssl_mode=DISABLED");   // DISABLED + uppercase
  test_config_output({{"ssl_mode", "preferred"}}, "ssl_mode=preferred");  // PREFERRED + lowercase
  test_config_output({{"ssl_mode", "rEqUIrEd"}},  "ssl_mode=rEqUIrEd");   // REQUIRED + mixedcase
  test_config_output({{"ssl_mode", "Verify_Ca"}}, "ssl_mode=Verify_Ca");
  test_config_output({{"ssl_mode", "Verify_identity"}},  "ssl_mode=Verify_identity");

  test_config_output({{"ssl_ca", "/some/path"}}, "ssl_ca=/some/path");
  test_config_output({{"ssl_capath", "/some/path"}}, "ssl_capath=/some/path");
  test_config_output({{"ssl_crl", "/some/path"}}, "ssl_crl=/some/path");
  test_config_output({{"ssl_crlpath", "/some/path"}}, "ssl_crlpath=/some/path");
  test_config_output({{"ssl_cipher", "FOO-BAR-SHA678"}}, "ssl_cipher=FOO-BAR-SHA678");
  test_config_output({{"tls_version", "TLSv1"}}, "tls_version=TLSv1");
}

TEST_F(ConfigGeneratorTest, warn_on_no_ssl) {

  // These test warn_on_no_ssl(). For convenience, it returns true if no warning has been issued,
  // false if it issued a warning. And it throws if something went wrong.

  constexpr char kQuery[] = "show status like 'ssl_cipher'";
  ConfigGenerator config_gen;
  common_pass_metadata_checks(mock_mysql.get());
  config_gen.init(kServerUrl, {});

  // anything other than PREFERRED (or empty, which defaults to PREFERRED) should never warn.
  // warn_on_no_ssl() shouldn't even bother querying the database.
  {
    EXPECT_TRUE(config_gen.warn_on_no_ssl({{"ssl_mode", mysqlrouter::MySQLSession::kSslModeRequired}}));
    EXPECT_TRUE(config_gen.warn_on_no_ssl({{"ssl_mode", mysqlrouter::MySQLSession::kSslModeDisabled}}));
    EXPECT_TRUE(config_gen.warn_on_no_ssl({{"ssl_mode", mysqlrouter::MySQLSession::kSslModeVerifyCa}}));
    EXPECT_TRUE(config_gen.warn_on_no_ssl({{"ssl_mode", mysqlrouter::MySQLSession::kSslModeVerifyIdentity}}));
  }

  // run for 2 ssl_mode cases: unspecified and PREFERRED (they are equivalent)
  typedef std::map<std::string, std::string> Opts;
  for (Opts opt : { Opts{}, Opts{{"ssl_mode", mysqlrouter::MySQLSession::kSslModePreferred}} }) {

    { // have SLL
      mock_mysql->expect_query_one(kQuery).then_return(0, {{"ssl_cipher", "some_cipher"}});
      EXPECT_TRUE(config_gen.warn_on_no_ssl(opt));
    }

    { // don't have SLL - empty string
      mock_mysql->expect_query_one(kQuery).then_return(0, {{"ssl_cipher", ""}});
      EXPECT_FALSE(config_gen.warn_on_no_ssl(opt));
    }

    { // don't have SLL - null string
      mock_mysql->expect_query_one(kQuery).then_return(0, {{"ssl_cipher", nullptr}});
      EXPECT_FALSE(config_gen.warn_on_no_ssl(opt));
    }

    // CORNERCASES FOLLOW

    { // query failure
      mock_mysql->expect_query_one(kQuery).then_error("boo!", 1234);
      EXPECT_THROW(config_gen.warn_on_no_ssl(opt), std::runtime_error);
    }

    { // bogus query result - no columns
      mock_mysql->expect_query_one(kQuery).then_return(0, {});
      EXPECT_THROW(config_gen.warn_on_no_ssl(opt), std::runtime_error);
    }

    { // bogus query result - null column
      mock_mysql->expect_query_one(kQuery).then_return(0, {{nullptr}});
      EXPECT_THROW(config_gen.warn_on_no_ssl(opt), std::runtime_error);
    }

    { // bogus query result - 1 column
      mock_mysql->expect_query_one(kQuery).then_return(0, {{"foo"}});
      EXPECT_THROW(config_gen.warn_on_no_ssl(opt), std::runtime_error);
    }

    { // bogus query result - 1 column (ssl_cipher)
      mock_mysql->expect_query_one(kQuery).then_return(0, {{"ssl_cipher"}});
      EXPECT_THROW(config_gen.warn_on_no_ssl(opt), std::runtime_error);
    }

    { // bogus query result - 2 columns, but first is not ssl_cipher
      mock_mysql->expect_query_one(kQuery).then_return(0, {{"foo", "bar"}});
      EXPECT_THROW(config_gen.warn_on_no_ssl(opt), std::runtime_error);
    }
  }
}


int main(int argc, char *argv[]) {
  init_windows_sockets();
  g_origin = mysql_harness::Path(argv[0]).dirname();
  g_cwd = mysql_harness::Path(argv[0]).dirname().str();
  ::testing::InitGoogleTest(&argc, argv);
  return RUN_ALL_TESTS();
}


TEST_F(ConfigGeneratorTest, warn_no_ssl_false) {

  const std::vector<std::string> prefered_values{"PREFERRED", "preferred", "Preferred"};
  for (size_t i = 0u; i < prefered_values.size(); ++i)
  {
    ConfigGenerator config_gen;

    common_pass_metadata_checks(mock_mysql.get());
    mock_mysql->expect_query_one("show status like 'ssl_cipher'");
    mock_mysql->then_return(2, {
        {mock_mysql->string_or_null("ssl_cipher"), mock_mysql->string_or_null("")}
      });

    std::map<std::string, std::string> options;
    options["ssl_mode"] = prefered_values[i];

    config_gen.init(kServerUrl, {});
    const bool res = config_gen.warn_on_no_ssl(options);

    ASSERT_FALSE(res);
  }
}

TEST_F(ConfigGeneratorTest, warn_no_ssl_true) {

  {
    ConfigGenerator config_gen;

    common_pass_metadata_checks(mock_mysql.get());

    std::map<std::string, std::string> options;
    options["ssl_mode"] = "DISABLED";

    config_gen.init(kServerUrl, {});
    const bool res = config_gen.warn_on_no_ssl(options);

    ASSERT_TRUE(res);
  }
}
<|MERGE_RESOLUTION|>--- conflicted
+++ resolved
@@ -58,72 +58,6 @@
 std::string g_cwd;
 mysql_harness::Path g_origin;
 
-<<<<<<< HEAD
-=======
-class ConfigGeneratorTest : public ConsoleOutputTest {
-protected:
-  virtual void SetUp() {
-    mysql_harness::DIM::instance().set_RandomGenerator(
-      [](){ static mysql_harness::FakeRandomGenerator rg; return &rg; },
-      [](mysql_harness::RandomGeneratorInterface*){}  // don't delete our static!
-    );
-    set_origin(g_origin);
-    ConsoleOutputTest::SetUp();
-    config_path.reset(new Path(g_cwd));
-    config_path->append("Bug24570426.conf");
-
-    default_paths["logging_folder"] = "";
-  }
-
-  std::unique_ptr<Path> config_path;
-  std::map<std::string, std::string> default_paths;
-};
-
-using ::testing::Return;
-using namespace testing;
-using mysqlrouter::ConfigGenerator;
-
-
-static void common_pass_metadata_checks(MySQLSessionReplayer &m) {
-  m.expect_query_one("SELECT * FROM mysql_innodb_cluster_metadata.schema_version");
-  m.then_return(2, {
-      // major, minor
-      {m.string_or_null("1"), m.string_or_null("0")}
-    });
-
-  m.expect_query_one("SELECT  ((SELECT count(*) FROM mysql_innodb_cluster_metadata.clusters) <= 1  AND (SELECT count(*) FROM mysql_innodb_cluster_metadata.replicasets) <= 1) as has_one_replicaset, (SELECT attributes->>'$.group_replication_group_name' FROM mysql_innodb_cluster_metadata.replicasets)  = @@group_replication_group_name as replicaset_is_ours");
-  m.then_return(2, {
-      // has_one_replicaset, replicaset_is_ours
-      {m.string_or_null("1"), m.string_or_null()}
-    });
-
-  m.expect_query_one("SELECT member_state FROM performance_schema.replication_group_members WHERE member_id = @@server_uuid");
-  m.then_return(1, {
-      // member_state
-      {m.string_or_null("ONLINE")}
-    });
-
-  m.expect_query_one("SELECT SUM(IF(member_state = 'ONLINE', 1, 0)) as num_onlines, COUNT(*) as num_total FROM performance_schema.replication_group_members");
-  m.then_return(2, {
-      // num_onlines, num_total
-      {m.string_or_null("3"), m.string_or_null("3")}
-    });
-
-  m.expect_query_one("SELECT @@group_replication_single_primary_mode=1 as single_primary_mode,        (SELECT variable_value FROM performance_schema.global_status WHERE variable_name='group_replication_primary_member') as primary_member,         @@server_uuid as my_uuid");
-  m.then_return(3, {
-      // single_primary_mode, primary_member, my_uuid
-      {m.string_or_null("0"), m.string_or_null("2d52f178-98f4-11e6-b0ff-8cc844fc24bf"), m.string_or_null("2d52f178-98f4-11e6-b0ff-8cc844fc24bf")}
-    });
-}
-
-void set_mock_mysql(MySQLSessionReplayer* ptr) {
-  mysql_harness::DIM::instance().set_MySQLSession(
-    [ptr](){ return ptr; },
-    [](mysqlrouter::MySQLSession*){}
-  );
-}
-
->>>>>>> dd0e8d2f
 class ReplayerWithMockSSL : public MySQLSessionReplayer {
  public:
   void set_ssl_options(mysql_ssl_mode ssl_mode,
@@ -183,7 +117,7 @@
     set_origin(g_origin);
     ConsoleOutputTest::SetUp();
     config_path.reset(new Path(g_cwd));
-    config_path->append("Bug24570426.ini");
+    config_path->append("Bug24570426.conf");
 
     default_paths["logging_folder"] = "";
   }
