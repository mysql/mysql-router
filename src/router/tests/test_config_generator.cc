/*
  Copyright (c) 2016, 2017, Oracle and/or its affiliates. All rights reserved.

  This program is free software; you can redistribute it and/or modify
  it under the terms of the GNU General Public License as published by
  the Free Software Foundation; version 2 of the License.

  This program is distributed in the hope that it will be useful,
  but WITHOUT ANY WARRANTY; without even the implied warranty of
  MERCHANTABILITY or FITNESS FOR A PARTICULAR PURPOSE.  See the
  GNU General Public License for more details.

  You should have received a copy of the GNU General Public License
  along with this program; if not, write to the Free Software
  Foundation, Inc., 51 Franklin St, Fifth Floor, Boston, MA  02110-1301  USA
*/

// must be the first header, don't move it
#include <gtest/gtest_prod.h>

#include "cluster_metadata.h"
#include "config_generator.h"
#include "config_parser.h"
#include "dim.h"
#include "gtest_consoleoutput.h"
#include "mysql_session_replayer.h"
#include "mysqlrouter/mysql_session.h"
#include "mysqlrouter/utils.h"
#include "random_generator.h"
#include "router_app.h"
#include "router_test_helpers.h"

#include <cstring>
#include <fstream>
#include <sstream>
#include <streambuf>
#include "keyring/keyring_manager.h"
#ifndef _WIN32
#include <netdb.h>
#include <arpa/inet.h>
#include <unistd.h>
#endif

//ignore GMock warnings
#ifdef __clang__
#pragma clang diagnostic push
#pragma clang diagnostic ignored "-Wsign-conversion"
#endif

#include "gmock/gmock.h"

#ifdef __clang__
#pragma clang diagnostic pop
#endif

#include <mysql.h>

std::string g_cwd;
mysql_harness::Path g_origin;

class ReplayerWithMockSSL : public MySQLSessionReplayer {
 public:
  void set_ssl_options(mysql_ssl_mode ssl_mode,
                       const std::string &tls_version,
                       const std::string &ssl_cipher,
                       const std::string &ca, const std::string &capath,
                       const std::string &crl, const std::string &crlpath) {
    last_ssl_mode = ssl_mode;
    last_tls_version = tls_version;
    last_ssl_cipher = ssl_cipher;
    last_ssl_ca = ca;
    last_ssl_capath = capath;
    last_ssl_crl = crl;
    last_ssl_crlpath = crlpath;
    if (should_throw_)
      throw Error("", 0);
  }

  void set_ssl_cert(const std::string &cert, const std::string &key) {
    last_ssl_cert = cert;
    last_ssl_key = key;
    if (should_throw_)
      throw Error("", 0);
  }

  void set_ssl_mode_should_fail(bool flag) { should_throw_ = flag; }

 public:
  mysql_ssl_mode last_ssl_mode;
  std::string last_tls_version;
  std::string last_ssl_cipher;
  std::string last_ssl_ca;
  std::string last_ssl_capath;
  std::string last_ssl_crl;
  std::string last_ssl_crlpath;
  std::string last_ssl_cert;
  std::string last_ssl_key;

 private:
  bool should_throw_ = false;
};

class ConfigGeneratorTest : public ConsoleOutputTest {
protected:
  virtual void SetUp() {
    mysql_harness::DIM::instance().set_RandomGenerator(
      [](){ static mysql_harness::FakeRandomGenerator rg; return &rg; },
      [](mysql_harness::RandomGeneratorInterface*){}  // don't delete our static!
    );

    mock_mysql.reset(new ReplayerWithMockSSL());
    mysql_harness::DIM::instance().set_MySQLSession(
      [this](){ return mock_mysql.get(); },
      [](mysqlrouter::MySQLSession*){}   // don't try to delete it
    );

    set_origin(g_origin);
    ConsoleOutputTest::SetUp();
    config_path.reset(new Path(g_cwd));
    config_path->append("Bug24570426.conf");

    default_paths["logging_folder"] = "";
  }

  std::unique_ptr<Path> config_path;
  std::map<std::string, std::string> default_paths;
  std::unique_ptr<ReplayerWithMockSSL> mock_mysql;
};

const std::string kServerUrl = "mysql://test:test@127.0.0.1:3060";

using ::testing::Return;
using namespace testing;
using mysqlrouter::ConfigGenerator;

static void common_pass_schema_version(MySQLSessionReplayer *m) {
  m->expect_query_one("SELECT * FROM mysql_innodb_cluster_metadata.schema_version");
  m->then_return(2, {
    // major, minor
    {m->string_or_null("1"), m->string_or_null("0")}
  });
}

static void common_pass_metadata_supported(MySQLSessionReplayer *m) {
  m->expect_query_one("SELECT  ((SELECT count(*) FROM mysql_innodb_cluster_metadata.clusters) <= 1  AND (SELECT count(*) FROM mysql_innodb_cluster_metadata.replicasets) <= 1) as has_one_replicaset, (SELECT attributes->>'$.group_replication_group_name' FROM mysql_innodb_cluster_metadata.replicasets)  = @@group_replication_group_name as replicaset_is_ours");
  m->then_return(2, {
    // has_one_replicaset, replicaset_is_ours
    {m->string_or_null("1"), m->string_or_null()}
  });
}

static void common_pass_group_replication_online(MySQLSessionReplayer *m) {
  m->expect_query_one("SELECT member_state FROM performance_schema.replication_group_members WHERE member_id = @@server_uuid");
  m->then_return(1, {
    // member_state
    {m->string_or_null("ONLINE")}
  });
}

static void common_pass_group_has_quorum(MySQLSessionReplayer *m) {
  m->expect_query_one("SELECT SUM(IF(member_state = 'ONLINE', 1, 0)) as num_onlines, COUNT(*) as num_total FROM performance_schema.replication_group_members");
  m->then_return(2, {
    // num_onlines, num_total
    {m->string_or_null("3"), m->string_or_null("3")}
  });
}

static void common_pass_member_is_primary(MySQLSessionReplayer *m) {
  m->expect_query_one("SELECT @@group_replication_single_primary_mode=1 as single_primary_mode,        (SELECT variable_value FROM performance_schema.global_status WHERE variable_name='group_replication_primary_member') as primary_member,         @@server_uuid as my_uuid");
  m->then_return(3, {
    // single_primary_mode, primary_member, my_uuid
    {m->string_or_null("0"), m->string_or_null("2d52f178-98f4-11e6-b0ff-8cc844fc24bf"), m->string_or_null("2d52f178-98f4-11e6-b0ff-8cc844fc24bf")}
  });
}

static void common_pass_metadata_checks(MySQLSessionReplayer *m) {
  m->clear_expects();
  common_pass_schema_version(m);
  common_pass_metadata_supported(m);
  common_pass_group_replication_online(m);
  common_pass_group_has_quorum(m);
  common_pass_member_is_primary(m);
}

TEST_F(ConfigGeneratorTest, fetch_bootstrap_servers_one) {
  std::string primary_cluster_name_;
  std::string primary_replicaset_servers_;
  std::string primary_replicaset_name_;
  bool multi_master_ = false;

  {
    ConfigGenerator config_gen;
    common_pass_metadata_checks(mock_mysql.get());
    config_gen.init(kServerUrl, {});

    mock_mysql->expect_query("").then_return(4, {
        {"mycluster", "myreplicaset", "pm", "somehost:3306"}});

    config_gen.fetch_bootstrap_servers(
      primary_replicaset_servers_,
      primary_cluster_name_, primary_replicaset_name_, multi_master_);

    ASSERT_THAT(primary_replicaset_servers_, Eq("mysql://somehost:3306"));
    ASSERT_THAT(primary_cluster_name_, Eq("mycluster"));
    ASSERT_THAT(primary_replicaset_name_, Eq("myreplicaset"));
    ASSERT_THAT(multi_master_, Eq(false));
  }

  {
    ConfigGenerator config_gen;
    common_pass_metadata_checks(mock_mysql.get());
    config_gen.init(kServerUrl, {});

    mock_mysql->expect_query("").then_return(4, {
        {"mycluster", "myreplicaset", "mm", "somehost:3306"}});

    config_gen.fetch_bootstrap_servers(
      primary_replicaset_servers_,
      primary_cluster_name_, primary_replicaset_name_, multi_master_);

    ASSERT_THAT(primary_replicaset_servers_, Eq("mysql://somehost:3306"));
    ASSERT_THAT(primary_cluster_name_, Eq("mycluster"));
    ASSERT_THAT(primary_replicaset_name_, Eq("myreplicaset"));
    ASSERT_THAT(multi_master_, Eq(true));
  }

  {
    ConfigGenerator config_gen;
    common_pass_metadata_checks(mock_mysql.get());
    config_gen.init(kServerUrl, {});

    mock_mysql->expect_query("").then_return(4, {
        {"mycluster", "myreplicaset", "xxx", "somehost:3306"}});

    ASSERT_THROW(
      config_gen.fetch_bootstrap_servers(
        primary_replicaset_servers_,
        primary_cluster_name_, primary_replicaset_name_, multi_master_),
      std::runtime_error);
  }
}

TEST_F(ConfigGeneratorTest, fetch_bootstrap_servers_three) {

  std::string primary_cluster_name_;
  std::string primary_replicaset_servers_;
  std::string primary_replicaset_name_;
  bool multi_master_ = false;

  {
    ConfigGenerator config_gen;
    common_pass_metadata_checks(mock_mysql.get());
    config_gen.init(kServerUrl, {});

    // "F.cluster_name, "
    // "R.replicaset_name, "
    // "R.topology_type, "
    // "JSON_UNQUOTE(JSON_EXTRACT(I.addresses, '$.mysqlClassic')) "
    mock_mysql->expect_query("").then_return(4, {
        {"mycluster", "myreplicaset", "pm", "somehost:3306"},
        {"mycluster", "myreplicaset", "pm", "otherhost:3306"},
        {"mycluster", "myreplicaset", "pm", "sumhost:3306"}});

    config_gen.fetch_bootstrap_servers(
      primary_replicaset_servers_,
      primary_cluster_name_, primary_replicaset_name_, multi_master_);

    ASSERT_THAT(primary_replicaset_servers_, Eq("mysql://somehost:3306,mysql://otherhost:3306,mysql://sumhost:3306"));
    ASSERT_THAT(primary_cluster_name_, Eq("mycluster"));
    ASSERT_THAT(primary_replicaset_name_, Eq("myreplicaset"));
    ASSERT_THAT(multi_master_, Eq(false));
  }
}

TEST_F(ConfigGeneratorTest, fetch_bootstrap_servers_multiple_replicasets) {
  std::string primary_cluster_name_;
  std::string primary_replicaset_servers_;
  std::string primary_replicaset_name_;
  bool multi_master_ = false;

  {
    ConfigGenerator config_gen;
    common_pass_metadata_checks(mock_mysql.get());
    config_gen.init(kServerUrl, {});
    mock_mysql->expect_query("").then_return(4, {
        {"mycluster", "myreplicaset", "pm", "somehost:3306"},
        {"mycluster", "anotherreplicaset", "pm", "otherhost:3306"}});

    ASSERT_THROW(
      config_gen.fetch_bootstrap_servers(
        primary_replicaset_servers_,
        primary_cluster_name_, primary_replicaset_name_, multi_master_),
      std::runtime_error);
  }

  {
    ConfigGenerator config_gen;
    common_pass_metadata_checks(mock_mysql.get());
    config_gen.init(kServerUrl, {});
    mock_mysql->expect_query("").then_return(4, {
        {"mycluster", "myreplicaset", "pm", "somehost:3306"},
        {"anothercluster", "anotherreplicaset", "pm", "otherhost:3306"}});

    ASSERT_THROW(
      config_gen.fetch_bootstrap_servers(
        primary_replicaset_servers_,
        primary_cluster_name_, primary_replicaset_name_, multi_master_),
      std::runtime_error);
  }
}


TEST_F(ConfigGeneratorTest, fetch_bootstrap_servers_invalid) {
  std::string primary_cluster_name_;
  std::string primary_replicaset_servers_;
  std::string primary_replicaset_name_;
  bool multi_master_ = false;

  {
    ConfigGenerator config_gen;
    common_pass_metadata_checks(mock_mysql.get());
    config_gen.init(kServerUrl, {});

    mock_mysql->expect_query("").then_return(4, {});
    // no replicasets/clusters defined
    ASSERT_THROW(
      config_gen.fetch_bootstrap_servers(
        primary_replicaset_servers_,
        primary_cluster_name_, primary_replicaset_name_, multi_master_),
      std::runtime_error
    );
  }
}

TEST_F(ConfigGeneratorTest, metadata_checks_invalid_data) {
  // invalid number of values returned from schema_version table
  {
    ConfigGenerator config_gen;

    mock_mysql->expect_query_one("SELECT * FROM mysql_innodb_cluster_metadata.schema_version");
    mock_mysql->then_return(1, {
      // major, [minor missing]
      {mock_mysql->string_or_null("0")}
    });

    ASSERT_THROW_LIKE(
      config_gen.init(kServerUrl, {}),
      std::out_of_range,
      "Invalid number of values returned from mysql_innodb_cluster_metadata.schema_version: "
      "expected 2 or 3 got 1"
    );
  }

  // invalid number of values returned from query for metadata support
  {
    ConfigGenerator config_gen;

    common_pass_schema_version(mock_mysql.get());

    mock_mysql->expect_query_one("SELECT  ((SELECT count(*) FROM mysql_innodb_cluster_metadata.clusters) <= 1  AND (SELECT count(*) FROM mysql_innodb_cluster_metadata.replicasets) <= 1) as has_one_replicaset, (SELECT attributes->>'$.group_replication_group_name' FROM mysql_innodb_cluster_metadata.replicasets)  = @@group_replication_group_name as replicaset_is_ours");
    mock_mysql->then_return(1, {
      // has_one_replicaset, [replicaset_is_ours missing]
      {mock_mysql->string_or_null("1")}
    });

    ASSERT_THROW_LIKE(
      config_gen.init(kServerUrl, {}),
      std::out_of_range,
      "Invalid number of values returned from query for metadata support: "
      "expected 2 got 1"
    );
  }

  // invalid number of values returned from query for member_state
  {
    ConfigGenerator config_gen;

    common_pass_schema_version(mock_mysql.get());
    common_pass_metadata_supported(mock_mysql.get());

    mock_mysql->expect_query_one("SELECT member_state FROM performance_schema.replication_group_members WHERE member_id = @@server_uuid");
    mock_mysql->then_return(0, {
      // [state field missing]
    });

    ASSERT_THROW_LIKE(
      config_gen.init(kServerUrl, {}),
      std::logic_error,
      "No result returned for metadata query"
    );
  }

  // invalid number of values returned from query checking for group quorum
  {
    ConfigGenerator config_gen;

    common_pass_schema_version(mock_mysql.get());
    common_pass_metadata_supported(mock_mysql.get());
    common_pass_group_replication_online(mock_mysql.get());

    mock_mysql->expect_query_one("SELECT SUM(IF(member_state = 'ONLINE', 1, 0)) as num_onlines, COUNT(*) as num_total FROM performance_schema.replication_group_members");
    mock_mysql->then_return(1, {
      // num_onlines, [num_total field missing]
      {mock_mysql->string_or_null("3")}
    });

    ASSERT_THROW_LIKE(
      config_gen.init(kServerUrl, {}),
      std::out_of_range,
      "Invalid number of values returned from performance_schema.replication_group_members: "
      "expected 2 got 1"
    );
  }

  // invalid number of values returned from query checking if member is primary
  {
    ConfigGenerator config_gen;

    common_pass_schema_version(mock_mysql.get());
    common_pass_metadata_supported(mock_mysql.get());
    common_pass_group_replication_online(mock_mysql.get());
    common_pass_group_has_quorum(mock_mysql.get());

    mock_mysql->expect_query_one("SELECT @@group_replication_single_primary_mode=1 as single_primary_mode,        (SELECT variable_value FROM performance_schema.global_status WHERE variable_name='group_replication_primary_member') as primary_member,         @@server_uuid as my_uuid");
    mock_mysql->then_return(2, {
      // single_primary_mode, primary_member, [my_uuid field missing]
      {mock_mysql->string_or_null("0"), mock_mysql->string_or_null("2d52f178-98f4-11e6-b0ff-8cc844fc24bf")}
    });

    ASSERT_THROW_LIKE(
      config_gen.init(kServerUrl, {}),
      std::out_of_range,
      "Invalid number of values returned from query for primary: "
      "expected 3 got 2"
    );
  }

}

TEST_F(ConfigGeneratorTest, create_acount) {
  // using hostname queried locally
  {

    ::testing::InSequence s;
    common_pass_metadata_checks(mock_mysql.get());
    mock_mysql->expect_execute("DROP USER IF EXISTS cluster_user@'%'").then_ok();
    mock_mysql->expect_execute("CREATE USER cluster_user@'%'").then_ok();
    mock_mysql->expect_execute("GRANT SELECT ON mysql_innodb_cluster_metadata.* TO cluster_user@'%'").then_ok();
    mock_mysql->expect_execute("GRANT SELECT ON performance_schema.replication_group_members TO cluster_user@'%'").then_ok();
    mock_mysql->expect_execute("GRANT SELECT ON performance_schema.replication_group_member_stats TO cluster_user@'%'").then_ok();

    ConfigGenerator config_gen;
    config_gen.init(kServerUrl, {});
    config_gen.create_account("cluster_user", "secret");
  }
  // using IP queried from PFS
  {
    //std::vector<const char*> result{"::fffffff:123.45.67.8"};

    ::testing::InSequence s;
    common_pass_metadata_checks(mock_mysql.get());
    mock_mysql->expect_execute("DROP USER IF EXISTS cluster_user@'%'").then_ok();
    mock_mysql->expect_execute("CREATE USER cluster_user@'%'").then_ok();
    mock_mysql->expect_execute("GRANT SELECT ON mysql_innodb_cluster_metadata.* TO cluster_user@'%'").then_ok();
    mock_mysql->expect_execute("GRANT SELECT ON performance_schema.replication_group_members TO cluster_user@'%'").then_ok();
    mock_mysql->expect_execute("GRANT SELECT ON performance_schema.replication_group_member_stats TO cluster_user@'%'").then_ok();

    ConfigGenerator config_gen;
    config_gen.init(kServerUrl, {});
    config_gen.create_account("cluster_user", "secret");
  }
}

TEST_F(ConfigGeneratorTest, create_config_single_master) {
  std::map<std::string, std::string> user_options;

  ConfigGenerator config_gen;
  common_pass_metadata_checks(mock_mysql.get());
  config_gen.init(kServerUrl, {});
  ConfigGenerator::Options options = config_gen.fill_options(false, user_options);

  {
    std::stringstream output;
    config_gen.create_config(output,
                        123, "myrouter", "mysqlrouter",
                        "server1,server2,server3",
                        "mycluster",
                        "myreplicaset",
                        "cluster_user",
                        options);
    ASSERT_THAT(output.str(),
      Eq("# File automatically generated during MySQL Router bootstrap\n"
        "[DEFAULT]\n"
        "name=myrouter\n"
        "user=mysqlrouter\n"
        "\n"
        "[logger]\n"
        "level = INFO\n"
        "\n"
        "[metadata_cache:mycluster]\n"
        "router_id=123\n"
        "bootstrap_server_addresses=server1,server2,server3\n"
        "user=cluster_user\n"
        "metadata_cluster=mycluster\n"
        "ttl=300\n"
        "\n"
        "[routing:mycluster_myreplicaset_rw]\n"
        "bind_address=0.0.0.0\n"
        "bind_port=6446\n"
        "destinations=metadata-cache://mycluster/myreplicaset?role=PRIMARY\n"
        "mode=read-write\n"
        "protocol=classic\n"
        "\n"
        "[routing:mycluster_myreplicaset_ro]\n"
        "bind_address=0.0.0.0\n"
        "bind_port=6447\n"
        "destinations=metadata-cache://mycluster/myreplicaset?role=SECONDARY\n"
        "mode=read-only\n"
        "protocol=classic\n"
        "\n"
        "[routing:mycluster_myreplicaset_x_rw]\n"
        "bind_address=0.0.0.0\n"
        "bind_port=64460\n"
        "destinations=metadata-cache://mycluster/myreplicaset?role=PRIMARY\n"
        "mode=read-write\n"
        "protocol=x\n"
        "\n"
        "[routing:mycluster_myreplicaset_x_ro]\n"
        "bind_address=0.0.0.0\n"
        "bind_port=64470\n"
        "destinations=metadata-cache://mycluster/myreplicaset?role=SECONDARY\n"
        "mode=read-only\n"
        "protocol=x\n"
        "\n"));
  }
  {
    std::stringstream output;
    // system instance (no key)
    config_gen.create_config(output,
                        123, "", "",
                        "server1,server2,server3",
                        "mycluster",
                        "myreplicaset",
                        "cluster_user",
                        options);
    ASSERT_THAT(output.str(),
      Eq("# File automatically generated during MySQL Router bootstrap\n"
          "[DEFAULT]\n"
          "\n"
          "[logger]\n"
          "level = INFO\n"
          "\n"
          "[metadata_cache:mycluster]\n"
          "router_id=123\n"
          "bootstrap_server_addresses=server1,server2,server3\n"
          "user=cluster_user\n"
          "metadata_cluster=mycluster\n"
          "ttl=300\n"
          "\n"
          "[routing:mycluster_myreplicaset_rw]\n"
          "bind_address=0.0.0.0\n"
          "bind_port=6446\n"
          "destinations=metadata-cache://mycluster/myreplicaset?role=PRIMARY\n"
          "mode=read-write\n"
          "protocol=classic\n"
          "\n"
          "[routing:mycluster_myreplicaset_ro]\n"
          "bind_address=0.0.0.0\n"
          "bind_port=6447\n"
          "destinations=metadata-cache://mycluster/myreplicaset?role=SECONDARY\n"
          "mode=read-only\n"
          "protocol=classic\n"
          "\n"
          "[routing:mycluster_myreplicaset_x_rw]\n"
          "bind_address=0.0.0.0\n"
          "bind_port=64460\n"
          "destinations=metadata-cache://mycluster/myreplicaset?role=PRIMARY\n"
          "mode=read-write\n"
          "protocol=x\n"
          "\n"
          "[routing:mycluster_myreplicaset_x_ro]\n"
          "bind_address=0.0.0.0\n"
          "bind_port=64470\n"
          "destinations=metadata-cache://mycluster/myreplicaset?role=SECONDARY\n"
          "mode=read-only\n"
          "protocol=x\n"
          "\n"));
  }
  {
    std::stringstream output;
    auto opts = user_options;
    opts["base-port"] = "1234";
    options = config_gen.fill_options(false, opts);

    config_gen.create_config(output,
                        123, "", "",
                        "server1,server2,server3",
                        "mycluster",
                        "myreplicaset",
                        "cluster_user",
                        options);
    ASSERT_THAT(output.str(),
      Eq("# File automatically generated during MySQL Router bootstrap\n"
        "[DEFAULT]\n"
        "\n"
        "[logger]\n"
        "level = INFO\n"
        "\n"
        "[metadata_cache:mycluster]\n"
        "router_id=123\n"
        "bootstrap_server_addresses=server1,server2,server3\n"
        "user=cluster_user\n"
        "metadata_cluster=mycluster\n"
        "ttl=300\n"
        "\n"
        "[routing:mycluster_myreplicaset_rw]\n"
        "bind_address=0.0.0.0\n"
        "bind_port=1234\n"
        "destinations=metadata-cache://mycluster/myreplicaset?role=PRIMARY\n"
        "mode=read-write\n"
        "protocol=classic\n"
        "\n"
        "[routing:mycluster_myreplicaset_ro]\n"
        "bind_address=0.0.0.0\n"
        "bind_port=1235\n"
        "destinations=metadata-cache://mycluster/myreplicaset?role=SECONDARY\n"
        "mode=read-only\n"
        "protocol=classic\n"
        "\n"
        "[routing:mycluster_myreplicaset_x_rw]\n"
        "bind_address=0.0.0.0\n"
        "bind_port=1236\n"
        "destinations=metadata-cache://mycluster/myreplicaset?role=PRIMARY\n"
        "mode=read-write\n"
        "protocol=x\n"
        "\n"
        "[routing:mycluster_myreplicaset_x_ro]\n"
        "bind_address=0.0.0.0\n"
        "bind_port=1237\n"
        "destinations=metadata-cache://mycluster/myreplicaset?role=SECONDARY\n"
        "mode=read-only\n"
        "protocol=x\n"
        "\n"));
  }
  {
    std::stringstream output;
    auto opts = user_options;
    opts["base-port"] = "123";
    opts["use-sockets"] = "1";
    opts["skip-tcp"] = "1";
    opts["socketsdir"] = "/tmp";
    options = config_gen.fill_options(false, opts);

    config_gen.create_config(output,
                        123, "", "",
                        "server1,server2,server3",
                        "mycluster",
                        "myreplicaset",
                        "cluster_user",
                        options);
    ASSERT_THAT(output.str(),
      Eq("# File automatically generated during MySQL Router bootstrap\n"
        "[DEFAULT]\n"
        "\n"
        "[logger]\n"
        "level = INFO\n"
        "\n"
        "[metadata_cache:mycluster]\n"
        "router_id=123\n"
        "bootstrap_server_addresses=server1,server2,server3\n"
        "user=cluster_user\n"
        "metadata_cluster=mycluster\n"
        "ttl=300\n"
        "\n"
        "[routing:mycluster_myreplicaset_rw]\n"
        "socket=/tmp/mysql.sock\n"
        "destinations=metadata-cache://mycluster/myreplicaset?role=PRIMARY\n"
        "mode=read-write\n"
        "protocol=classic\n"
        "\n"
        "[routing:mycluster_myreplicaset_ro]\n"
        "socket=/tmp/mysqlro.sock\n"
        "destinations=metadata-cache://mycluster/myreplicaset?role=SECONDARY\n"
        "mode=read-only\n"
        "protocol=classic\n"
        "\n"
        "[routing:mycluster_myreplicaset_x_rw]\n"
        "socket=/tmp/mysqlx.sock\n"
        "destinations=metadata-cache://mycluster/myreplicaset?role=PRIMARY\n"
        "mode=read-write\n"
        "protocol=x\n"
        "\n"
        "[routing:mycluster_myreplicaset_x_ro]\n"
        "socket=/tmp/mysqlxro.sock\n"
        "destinations=metadata-cache://mycluster/myreplicaset?role=SECONDARY\n"
        "mode=read-only\n"
        "protocol=x\n"
        "\n"));
  }
  {
    std::stringstream output;
    auto opts = user_options;
    opts["use-sockets"] = "1";
    opts["socketsdir"] = "/tmp";
    options = config_gen.fill_options(false, opts);

    config_gen.create_config(output,
                        123, "", "",
                        "server1,server2,server3",
                        "mycluster",
                        "myreplicaset",
                        "cluster_user",
                        options);
    ASSERT_THAT(output.str(),
      Eq("# File automatically generated during MySQL Router bootstrap\n"
        "[DEFAULT]\n"
        "\n"
        "[logger]\n"
        "level = INFO\n"
        "\n"
        "[metadata_cache:mycluster]\n"
        "router_id=123\n"
        "bootstrap_server_addresses=server1,server2,server3\n"
        "user=cluster_user\n"
        "metadata_cluster=mycluster\n"
        "ttl=300\n"
        "\n"
        "[routing:mycluster_myreplicaset_rw]\n"
        "bind_address=0.0.0.0\n"
        "bind_port=6446\n"
        "socket=/tmp/mysql.sock\n"
        "destinations=metadata-cache://mycluster/myreplicaset?role=PRIMARY\n"
        "mode=read-write\n"
        "protocol=classic\n"
        "\n"
        "[routing:mycluster_myreplicaset_ro]\n"
        "bind_address=0.0.0.0\n"
        "bind_port=6447\n"
        "socket=/tmp/mysqlro.sock\n"
        "destinations=metadata-cache://mycluster/myreplicaset?role=SECONDARY\n"
        "mode=read-only\n"
        "protocol=classic\n"
        "\n"
        "[routing:mycluster_myreplicaset_x_rw]\n"
        "bind_address=0.0.0.0\n"
        "bind_port=64460\n"
        "socket=/tmp/mysqlx.sock\n"
        "destinations=metadata-cache://mycluster/myreplicaset?role=PRIMARY\n"
        "mode=read-write\n"
        "protocol=x\n"
        "\n"
        "[routing:mycluster_myreplicaset_x_ro]\n"
        "bind_address=0.0.0.0\n"
        "bind_port=64470\n"
        "socket=/tmp/mysqlxro.sock\n"
        "destinations=metadata-cache://mycluster/myreplicaset?role=SECONDARY\n"
        "mode=read-only\n"
        "protocol=x\n"
        "\n"));
  }
  {
    std::stringstream output;
    auto opts = user_options;
    opts["bind-address"] = "127.0.0.1";
    options = config_gen.fill_options(false, opts);

    config_gen.create_config(output,
                        123, "myrouter", "mysqlrouter",
                        "server1,server2,server3",
                        "mycluster",
                        "myreplicaset",
                        "cluster_user",
                        options);
    ASSERT_THAT(output.str(),
      Eq("# File automatically generated during MySQL Router bootstrap\n"
        "[DEFAULT]\n"
        "name=myrouter\n"
        "user=mysqlrouter\n"
        "\n"
        "[logger]\n"
        "level = INFO\n"
        "\n"
        "[metadata_cache:mycluster]\n"
        "router_id=123\n"
        "bootstrap_server_addresses=server1,server2,server3\n"
        "user=cluster_user\n"
        "metadata_cluster=mycluster\n"
        "ttl=300\n"
        "\n"
        "[routing:mycluster_myreplicaset_rw]\n"
        "bind_address=127.0.0.1\n"
        "bind_port=6446\n"
        "destinations=metadata-cache://mycluster/myreplicaset?role=PRIMARY\n"
        "mode=read-write\n"
        "protocol=classic\n"
        "\n"
        "[routing:mycluster_myreplicaset_ro]\n"
        "bind_address=127.0.0.1\n"
        "bind_port=6447\n"
        "destinations=metadata-cache://mycluster/myreplicaset?role=SECONDARY\n"
        "mode=read-only\n"
        "protocol=classic\n"
        "\n"
        "[routing:mycluster_myreplicaset_x_rw]\n"
        "bind_address=127.0.0.1\n"
        "bind_port=64460\n"
        "destinations=metadata-cache://mycluster/myreplicaset?role=PRIMARY\n"
        "mode=read-write\n"
        "protocol=x\n"
        "\n"
        "[routing:mycluster_myreplicaset_x_ro]\n"
        "bind_address=127.0.0.1\n"
        "bind_port=64470\n"
        "destinations=metadata-cache://mycluster/myreplicaset?role=SECONDARY\n"
        "mode=read-only\n"
        "protocol=x\n"
        "\n"));
  }

}


TEST_F(ConfigGeneratorTest, create_config_multi_master) {
  std::stringstream output;

  std::map<std::string, std::string> user_options;

  ConfigGenerator config_gen;
  common_pass_metadata_checks(mock_mysql.get());
  config_gen.init(kServerUrl, {});
  ConfigGenerator::Options options = config_gen.fill_options(true, user_options);
  config_gen.create_config(output,
                      123, "myrouter", "",
                      "server1,server2,server3",
                      "mycluster",
                      "myreplicaset",
                      "cluster_user",
                      options);
  ASSERT_THAT(output.str(),
    Eq("# File automatically generated during MySQL Router bootstrap\n"
        "[DEFAULT]\n"
        "name=myrouter\n"
        "\n"
        "[logger]\n"
        "level = INFO\n"
        "\n"
        "[metadata_cache:mycluster]\n"
        "router_id=123\n"
        "bootstrap_server_addresses=server1,server2,server3\n"
        "user=cluster_user\n"
        "metadata_cluster=mycluster\n"
        "ttl=300\n"
        "\n"
        "[routing:mycluster_myreplicaset_rw]\n"
        "bind_address=0.0.0.0\n"
        "bind_port=6446\n"
        "destinations=metadata-cache://mycluster/myreplicaset?role=PRIMARY\n"
        "mode=read-write\n"
        "protocol=classic\n"
        "\n"
        "[routing:mycluster_myreplicaset_x_rw]\n"
        "bind_address=0.0.0.0\n"
        "bind_port=64460\n"
        "destinations=metadata-cache://mycluster/myreplicaset?role=PRIMARY\n"
        "mode=read-write\n"
        "protocol=x\n"
        "\n"));
}

TEST_F(ConfigGeneratorTest, fill_options) {

  ConfigGenerator config_gen;
  common_pass_metadata_checks(mock_mysql.get());
  config_gen.init(kServerUrl, {});

  ConfigGenerator::Options options;
  {
    std::map<std::string, std::string> user_options;
    options = config_gen.fill_options(true, user_options);
    ASSERT_THAT(options.multi_master, Eq(true));
    ASSERT_THAT(options.bind_address, Eq(""));
    ASSERT_THAT(options.rw_endpoint, Eq(true));
    ASSERT_THAT(options.rw_endpoint.port, Eq(6446));
    ASSERT_THAT(options.rw_endpoint.socket, Eq(""));
    ASSERT_THAT(options.ro_endpoint, Eq(false));
    ASSERT_THAT(options.rw_x_endpoint, Eq(true));
    ASSERT_THAT(options.ro_x_endpoint, Eq(false));
    ASSERT_THAT(options.override_logdir, Eq(""));
    ASSERT_THAT(options.override_rundir, Eq(""));
    ASSERT_THAT(options.override_datadir, Eq(""));
  }
  {
    std::map<std::string, std::string> user_options;
    user_options["bind-address"] = "127.0.0.1";
    options = config_gen.fill_options(true, user_options);
    ASSERT_THAT(options.multi_master, Eq(true));
    ASSERT_THAT(options.bind_address, Eq("127.0.0.1"));
    ASSERT_THAT(options.rw_endpoint, Eq(true));
    ASSERT_THAT(options.rw_endpoint.port, Eq(6446));
    ASSERT_THAT(options.rw_endpoint.socket, Eq(""));
    ASSERT_THAT(options.ro_endpoint, Eq(false));
    ASSERT_THAT(options.rw_x_endpoint, Eq(true));
    ASSERT_THAT(options.ro_x_endpoint, Eq(false));
    ASSERT_THAT(options.override_logdir, Eq(""));
    ASSERT_THAT(options.override_rundir, Eq(""));
    ASSERT_THAT(options.override_datadir, Eq(""));
  }
  {
    std::map<std::string, std::string> user_options;
    user_options["base-port"] = "1234";
    options = config_gen.fill_options(false, user_options);
    ASSERT_THAT(options.multi_master, Eq(false));
    ASSERT_THAT(options.bind_address, Eq(""));
    ASSERT_THAT(options.rw_endpoint, Eq(true));
    ASSERT_THAT(options.rw_endpoint.port, Eq(1234));
    ASSERT_THAT(options.rw_endpoint.socket, Eq(""));
    ASSERT_THAT(options.ro_endpoint, Eq(true));
    ASSERT_THAT(options.ro_endpoint.port, Eq(1235));
    ASSERT_THAT(options.ro_endpoint.socket, Eq(""));
    ASSERT_THAT(options.rw_x_endpoint, Eq(true));
    ASSERT_THAT(options.ro_x_endpoint, Eq(true));
    ASSERT_THAT(options.override_logdir, Eq(""));
    ASSERT_THAT(options.override_rundir, Eq(""));
    ASSERT_THAT(options.override_datadir, Eq(""));
  }
  {
    std::map<std::string, std::string> user_options;
    user_options["base-port"] = "1";
    options = config_gen.fill_options(false, user_options);
    ASSERT_THAT(options.rw_endpoint.port, Eq(1));
    user_options["base-port"] = "3306";
    options = config_gen.fill_options(false, user_options);
    ASSERT_THAT(options.rw_endpoint.port, Eq(3306));
    user_options["base-port"] = "";
    ASSERT_THROW(
      options = config_gen.fill_options(false, user_options),
      std::runtime_error);
    user_options["base-port"] = "-1";
    ASSERT_THROW(
      options = config_gen.fill_options(false, user_options),
      std::runtime_error);
    user_options["base-port"] = "999999";
    ASSERT_THROW(
      options = config_gen.fill_options(false, user_options),
      std::runtime_error);
    user_options["base-port"] = "0";
    ASSERT_THROW(
      options = config_gen.fill_options(false, user_options),
      std::runtime_error);
    user_options["base-port"] = "65536";
    ASSERT_THROW(
      options = config_gen.fill_options(false, user_options),
      std::runtime_error);
    user_options["base-port"] = "2000bozo";
    ASSERT_THROW(
      options = config_gen.fill_options(false, user_options),
      std::runtime_error);

    // Bug #24808309
    user_options["base-port"] = "65533";
    ASSERT_THROW_LIKE(
      options = config_gen.fill_options(false, user_options),
      std::runtime_error,
      "Invalid base-port number");

    user_options["base-port"] = "65532";
    ASSERT_NO_THROW(options = config_gen.fill_options(false, user_options));

    ASSERT_THAT(options.rw_endpoint, Eq(true));
    ASSERT_THAT(options.rw_endpoint.port, Eq(65532));
    ASSERT_THAT(options.rw_endpoint.socket, Eq(""));
    ASSERT_THAT(options.ro_endpoint, Eq(true));
    ASSERT_THAT(options.ro_endpoint.port, Eq(65533));
    ASSERT_THAT(options.ro_endpoint.socket, Eq(""));
    ASSERT_THAT(options.rw_x_endpoint, Eq(true));
    ASSERT_THAT(options.ro_x_endpoint, Eq(true));
    ASSERT_THAT(options.rw_x_endpoint.port, Eq(65534));
    ASSERT_THAT(options.rw_x_endpoint.socket, Eq(""));
    ASSERT_THAT(options.ro_x_endpoint, Eq(true));
    ASSERT_THAT(options.ro_x_endpoint.port, Eq(65535));
    ASSERT_THAT(options.ro_x_endpoint.socket, Eq(""));
  }
  {
     std::map<std::string, std::string> user_options;
     user_options["bind-address"] = "invalid";
     ASSERT_THROW(
       options = config_gen.fill_options(false, user_options),
       std::runtime_error);
     user_options["bind-address"] = "";
     ASSERT_THROW(
       options = config_gen.fill_options(false, user_options),
       std::runtime_error);
     user_options["bind-address"] = "1.2.3.4.5";
     ASSERT_THROW(
       options = config_gen.fill_options(false, user_options),
       std::runtime_error);
   }
  {
    std::map<std::string, std::string> user_options;
    user_options["use-sockets"] = "1";
    user_options["skip-tcp"] = "1";
    options = config_gen.fill_options(false, user_options);
    ASSERT_THAT(options.multi_master, Eq(false));
    ASSERT_THAT(options.bind_address, Eq(""));
    ASSERT_THAT(options.rw_endpoint, Eq(true));
    ASSERT_THAT(options.rw_endpoint.port, Eq(0));
    ASSERT_THAT(options.rw_endpoint.socket, Eq("mysql.sock"));
    ASSERT_THAT(options.ro_endpoint, Eq(true));
    ASSERT_THAT(options.ro_endpoint.port, Eq(0));
    ASSERT_THAT(options.ro_endpoint.socket, Eq("mysqlro.sock"));
    ASSERT_THAT(options.rw_x_endpoint, Eq(true));
    ASSERT_THAT(options.ro_x_endpoint, Eq(true));
    ASSERT_THAT(options.override_logdir, Eq(""));
    ASSERT_THAT(options.override_rundir, Eq(""));
    ASSERT_THAT(options.override_datadir, Eq(""));
  }
  {
    std::map<std::string, std::string> user_options;
    user_options["skip-tcp"] = "1";
    options = config_gen.fill_options(false, user_options);
    ASSERT_THAT(options.multi_master, Eq(false));
    ASSERT_THAT(options.bind_address, Eq(""));
    ASSERT_THAT(options.rw_endpoint, Eq(false));
    ASSERT_THAT(options.rw_endpoint.port, Eq(0));
    ASSERT_THAT(options.rw_endpoint.socket, Eq(""));
    ASSERT_THAT(options.ro_endpoint, Eq(false));
    ASSERT_THAT(options.ro_endpoint.port, Eq(0));
    ASSERT_THAT(options.ro_endpoint.socket, Eq(""));
    ASSERT_THAT(options.rw_x_endpoint, Eq(false));
    ASSERT_THAT(options.ro_x_endpoint, Eq(false));
    ASSERT_THAT(options.override_logdir, Eq(""));
    ASSERT_THAT(options.override_rundir, Eq(""));
    ASSERT_THAT(options.override_datadir, Eq(""));
  }
  {
    std::map<std::string, std::string> user_options;
    user_options["use-sockets"] = "1";
    options = config_gen.fill_options(false, user_options);
    ASSERT_THAT(options.multi_master, Eq(false));
    ASSERT_THAT(options.bind_address, Eq(""));
    ASSERT_THAT(options.rw_endpoint, Eq(true));
    ASSERT_THAT(options.rw_endpoint.port, Eq(6446));
    ASSERT_THAT(options.rw_endpoint.socket, Eq("mysql.sock"));
    ASSERT_THAT(options.ro_endpoint, Eq(true));
    ASSERT_THAT(options.ro_endpoint.port, Eq(6447));
    ASSERT_THAT(options.ro_endpoint.socket, Eq("mysqlro.sock"));
    ASSERT_THAT(options.rw_x_endpoint, Eq(true));
    ASSERT_THAT(options.ro_x_endpoint, Eq(true));
    ASSERT_THAT(options.override_logdir, Eq(""));
    ASSERT_THAT(options.override_rundir, Eq(""));
    ASSERT_THAT(options.override_datadir, Eq(""));
  }
  {
    std::map<std::string, std::string> user_options;
    options = config_gen.fill_options(false, user_options);
    ASSERT_THAT(options.multi_master, Eq(false));
    ASSERT_THAT(options.bind_address, Eq(""));
    ASSERT_THAT(options.rw_endpoint, Eq(true));
    ASSERT_THAT(options.rw_endpoint.port, Eq(6446));
    ASSERT_THAT(options.rw_endpoint.socket, Eq(""));
    ASSERT_THAT(options.ro_endpoint, Eq(true));
    ASSERT_THAT(options.ro_endpoint.port, Eq(6447));
    ASSERT_THAT(options.ro_endpoint.socket, Eq(""));
    ASSERT_THAT(options.rw_x_endpoint, Eq(true));
    ASSERT_THAT(options.ro_x_endpoint, Eq(true));
    ASSERT_THAT(options.override_logdir, Eq(""));
    ASSERT_THAT(options.override_rundir, Eq(""));
    ASSERT_THAT(options.override_datadir, Eq(""));
  }
}

//XXX TODO: add recursive directory delete function

static struct {
  const char *query;
  bool execute;
  uint64_t last_insert_id;

} expected_bootstrap_queries[] = {
  {"START TRANSACTION", true, 0},
  {"SELECT host_id, host_name", false, 0 },
  {"INSERT INTO mysql_innodb_cluster_metadata.hosts", true, 0 },
  {"INSERT INTO mysql_innodb_cluster_metadata.routers", true, 4},
  {"DROP USER IF EXISTS mysql_router4_012345678901@'%'", true, 0},
  {"CREATE USER mysql_router4_012345678901@'%'", true, 0},
  {"GRANT SELECT ON mysql_innodb_cluster_metadata.* TO mysql_router4_012345678901@'%'", true, 0},
  {"GRANT SELECT ON performance_schema.replication_group_members TO mysql_router4_012345678901@'%'", true, 0},
  {"GRANT SELECT ON performance_schema.replication_group_member_stats TO mysql_router4_012345678901@'%'", true, 0},
  {"UPDATE mysql_innodb_cluster_metadata.routers SET attributes = ", true, 0},
  {"COMMIT", true, 0},
  {NULL, true, 0}
};

static void expect_bootstrap_queries(MySQLSessionReplayer *m, const char *cluster_name) {
  m->expect_query("").then_return(4, {{cluster_name, "myreplicaset", "pm", "somehost:3306"}});
  for (int i = 0; expected_bootstrap_queries[i].query; i++) {
    if (expected_bootstrap_queries[i].execute)
      m->expect_execute(expected_bootstrap_queries[i].query).then_ok(expected_bootstrap_queries[i].last_insert_id);
    else
      m->expect_query_one(expected_bootstrap_queries[i].query).then_return(2, {});
  }
}


static void bootstrap_name_test(MySQLSessionReplayer *mock_mysql,
                           const std::string &dir,
                           const std::string &name,
                           bool expect_fail,
                           const std::map<std::string, std::string> &default_paths) {
  ::testing::InSequence s;

  ConfigGenerator config_gen;
  common_pass_metadata_checks(mock_mysql);
  config_gen.init(kServerUrl, {});
  if (!expect_fail)
    expect_bootstrap_queries(mock_mysql, "mycluster");

  std::map<std::string, std::string> options;
  options["name"] = name;
  options["quiet"] = "1";
  options["id"] = "4";
  config_gen.bootstrap_directory_deployment(dir,
      options, default_paths, "delme", "delme.key");
}


TEST_F(ConfigGeneratorTest, bootstrap_invalid_name) {
  const std::string dir = "./bug24807941";
  mysqlrouter::delete_recursive(dir);

  // Bug#24807941
  ASSERT_NO_THROW(bootstrap_name_test(mock_mysql.get(), dir, "myname", false, default_paths));
  mysqlrouter::delete_recursive(dir);
  mysql_harness::reset_keyring();

  ASSERT_NO_THROW(bootstrap_name_test(mock_mysql.get(),dir, "myname", false, default_paths));
  mysqlrouter::delete_recursive(dir);
  mysql_harness::reset_keyring();

  ASSERT_NO_THROW(bootstrap_name_test(mock_mysql.get(),dir, "", false, default_paths));
  mysqlrouter::delete_recursive(dir);
  mysql_harness::reset_keyring();

  ASSERT_THROW_LIKE(
    bootstrap_name_test(mock_mysql.get(), dir, "system", true, default_paths),
    std::runtime_error,
    "Router name 'system' is reserved");
  mysqlrouter::delete_recursive(dir);
  mysql_harness::reset_keyring();

  std::vector<std::string> bad_names{
    "new\nline",
    "car\rreturn",
  };
  for (std::string &name : bad_names) {
    ASSERT_THROW_LIKE(
      bootstrap_name_test(mock_mysql.get(), dir, name, true, default_paths),
      std::runtime_error,
      "Router name '"+name+"' contains invalid characters.");
    mysqlrouter::delete_recursive(dir);
    mysql_harness::reset_keyring();
  }

  ASSERT_THROW_LIKE(
    bootstrap_name_test(mock_mysql.get(), dir, "veryveryveryveryveryveryveryveryveryveryveryveryveryveryveryveryveryveryveryveryveryveryveryveryveryveryveryveryveryveryveryveryveryveryveryveryveryveryveryveryveryveryveryveryveryveryveryveryveryveryveryveryveryveryveryveryveryveryveryveryveryverylongname", true, default_paths),
    std::runtime_error,
    "too long (max 255).");
  mysqlrouter::delete_recursive(dir);
  mysql_harness::reset_keyring();
}

TEST_F(ConfigGeneratorTest, bootstrap_cleanup_on_failure) {
  const std::string dir = "./bug24808634";
  mysqlrouter::delete_recursive(dir);
  mysqlrouter::delete_file("./bug24808634/delme.key");

  ASSERT_FALSE(mysql_harness::Path(dir).exists());
  ASSERT_FALSE(mysql_harness::Path("./bug24808634/delme.key").exists());
  // cleanup on failure when dir didn't exist before
  {
    ConfigGenerator config_gen;
    common_pass_metadata_checks(mock_mysql.get());
    config_gen.init(kServerUrl, {});
    mock_mysql->expect_query("SELECT F.cluster_name").then_return(4, {{"mycluter", "myreplicaset", "pm", "somehost:3306"}});
    mock_mysql->expect_execute("START TRANSACTION").then_error("boo!", 1234);

    std::map<std::string, std::string> options;
    options["name"] = "foobar";
    options["quiet"] = "1";
    ASSERT_THROW_LIKE(
      config_gen.bootstrap_directory_deployment(dir,
          options, default_paths, "delme", "delme.key"),
      mysqlrouter::MySQLSession::Error,
      "boo!");

    ASSERT_FALSE(mysql_harness::Path(dir).exists());
    ASSERT_FALSE(mysql_harness::Path("./bug24808634/delme.key").exists());
  }
  mysql_harness::reset_keyring();

  // this should succeed, so that we can test that cleanup doesn't delete existing stuff
  {
    ConfigGenerator config_gen;
    common_pass_metadata_checks(mock_mysql.get());
    config_gen.init(kServerUrl, {});
    expect_bootstrap_queries(mock_mysql.get(), "mycluster");

    std::map<std::string, std::string> options;
    options["name"] = "foobar";
    options["quiet"] = "1";
    ASSERT_NO_THROW(
      config_gen.bootstrap_directory_deployment(dir,
          options, default_paths, "delme", "delme.key"));

    ASSERT_TRUE(mysql_harness::Path(dir).exists());
    ASSERT_TRUE(mysql_harness::Path("./bug24808634/delme.key").exists());
  }
  mysql_harness::reset_keyring();

  // don't cleanup on failure if dir already existed before
  {
    ConfigGenerator config_gen;
      common_pass_metadata_checks(mock_mysql.get());
    config_gen.init(kServerUrl, {});
    mock_mysql->expect_query("").then_return(4, {{"mycluster", "myreplicaset", "pm", "somehost:3306"}});
    // force a failure during account creationg
    mock_mysql->expect_execute("").then_error("boo!", 1234);

    std::map<std::string, std::string> options;
    options["name"] = "foobar";
    options["quiet"] = "1";
    ASSERT_THROW_LIKE(
      config_gen.bootstrap_directory_deployment(dir,
            options, default_paths, "delme", "delme.key"),
      std::runtime_error,
      "boo!");

    ASSERT_TRUE(mysql_harness::Path(dir).exists());
    ASSERT_TRUE(mysql_harness::Path(dir).join("delme.key").exists());
  }
  mysql_harness::reset_keyring();

  // don't cleanup on failure in early validation if dir already existed before
  {
    ConfigGenerator config_gen;
    common_pass_metadata_checks(mock_mysql.get());
    config_gen.init(kServerUrl, {});
    mock_mysql->expect_query("").then_return(4, {{"mycluter", "myreplicaset", "pm", "somehost:3306"}});

    std::map<std::string, std::string> options;
    options["name"] = "force\nfailure";
    options["quiet"] = "1";
    ASSERT_THROW(
      config_gen.bootstrap_directory_deployment(dir,
            options, default_paths, "delme", "delme.key"),
      std::runtime_error);
    ASSERT_TRUE(mysql_harness::Path(dir).exists());
    ASSERT_TRUE(mysql_harness::Path(dir).join("delme.key").exists());
  }
  mysql_harness::reset_keyring();
  mysqlrouter::delete_recursive(dir);
  mysqlrouter::delete_file("./bug24808634/delme.key");
}

TEST_F(ConfigGeneratorTest, bug25391460) {
  const std::string dir = "./bug25391460";
  mysqlrouter::delete_recursive(dir);

  // Bug#24807941
  {
    ConfigGenerator config_gen;
    common_pass_metadata_checks(mock_mysql.get());
    expect_bootstrap_queries(mock_mysql.get(), "mycluster");
    config_gen.init(kServerUrl, {});
    mock_mysql->expect_query("").then_return(4, {{"mycluster", "myreplicaset", "pm", "somehost:3306"}});

    std::map<std::string, std::string> options;
    options["quiet"] = "1";
    options["use-sockets"] = "1";
    ASSERT_NO_THROW(
      config_gen.bootstrap_directory_deployment(dir,
            options, default_paths, "delme", "delme.key"));
    ASSERT_TRUE(mysql_harness::Path(dir).exists());
    ASSERT_TRUE(mysql_harness::Path(dir).join("delme.key").exists());
  }

  // now read the config file and check that all socket paths are
  // .../bug25391460/mysql*.sock instead of .../bug25391460/socketsdir/mysql*.sock
  std::ifstream cf;
  std::string basedir = mysql_harness::Path(dir).real_path().str();
  cf.open(mysql_harness::Path(dir).join("mysqlrouter.conf").str());
  while (!cf.eof()) {
    std::string line;
    cf >> line;
    if (line.compare(0, 7, "socket=") == 0) {
      line = line.substr(7);
      // check prefix/basedir
      EXPECT_EQ(basedir, line.substr(0, basedir.length()));
      std::string suffix = line.substr(basedir.length()+1);
      // check filename extension
      EXPECT_EQ(".sock", suffix.substr(suffix.length()-strlen(".sock")));
      std::string::size_type end = suffix.rfind('/');
      if (end == std::string::npos)
        end = suffix.rfind('\\');
      // check that the file is directly under the deployment directory
      EXPECT_EQ(suffix.substr(end+1), suffix);
    }
  }

  mysql_harness::reset_keyring();
  mysqlrouter::delete_recursive(dir);
}


static void bootstrap_overwrite_test(MySQLSessionReplayer *mock_mysql,
                                     const std::string &dir,
                                     const std::string &name,
                                     bool force,
                                     const char *cluster_name,
                                     bool expect_fail,
                                     const std::map<std::string, std::string> &default_paths) {
  ::testing::InSequence s;

  ConfigGenerator config_gen;
  common_pass_metadata_checks(mock_mysql);
  config_gen.init(kServerUrl, {});
  if (!expect_fail)
    expect_bootstrap_queries(mock_mysql, cluster_name);
  else
    mock_mysql->expect_query("").then_return(4, {{cluster_name, "myreplicaset", "pm", "somehost:3306"}});

  std::map<std::string, std::string> options;
  options["name"] = name;
  options["quiet"] = "1";
  if (force)
    options["force"] = "1";
  config_gen.bootstrap_directory_deployment(dir,
    options, default_paths, "delme", "delme.key");
}


TEST_F(ConfigGeneratorTest, bootstrap_overwrite) {
  std::string dir = "./configtest";

  // pre-cleanup just in case
  mysqlrouter::delete_recursive(dir);
  mysql_harness::reset_keyring();

  // Overwrite tests. Run bootstrap twice on the same output directory
  //
  // Name    --force     cluster_name   Expected
  // -------------------------------------------
  // same    no          same           OK (refreshing config)
  // same    no          diff           FAIL
  // same    yes         same           OK
  // same    yes         diff           OK (replacing config)
  // diff    no          same           OK
  // diff    no          diff           FAIL
  // diff    yes         same           OK
  // diff    yes         diff           OK
  //
  // diff name is just a rename, so no issue

  SCOPED_TRACE("bootstrap_overwrite1");
  // same    no          same           OK (refreshing config)
  ASSERT_NO_THROW(bootstrap_overwrite_test(mock_mysql.get(), dir, "myname", false, "cluster", false, default_paths));
  mysql_harness::reset_keyring();
  ASSERT_NO_THROW(bootstrap_overwrite_test(mock_mysql.get(), dir, "myname", false, "cluster", false, default_paths));
  mysql_harness::reset_keyring();
  ASSERT_FALSE(mysql_harness::Path(dir).join("mysqlrouter.conf.bak").exists());
  ASSERT_EQ(mysqlrouter::delete_recursive(dir), 0);

  SCOPED_TRACE("bootstrap_overwrite2");
  dir = "./configtest2";
  // same    no          diff           FAIL
  ASSERT_NO_THROW(bootstrap_overwrite_test(mock_mysql.get(), dir, "myname", false, "cluster", false, default_paths));
  mysql_harness::reset_keyring();
  ASSERT_THROW_LIKE(bootstrap_overwrite_test(mock_mysql.get(), dir, "myname", false, "kluster", true, default_paths),
                    std::runtime_error,
                    "If you'd like to replace it, please use the --force");
  mysql_harness::reset_keyring();
  ASSERT_FALSE(mysql_harness::Path(dir).join("mysqlrouter.conf.bak").exists());
  ASSERT_EQ(mysqlrouter::delete_recursive(dir), 0);

  dir = "./configtest3";
  SCOPED_TRACE("bootstrap_overwrite3");
  // same    yes         same           OK
  ASSERT_NO_THROW(bootstrap_overwrite_test(mock_mysql.get(), dir, "myname", true, "cluster", false, default_paths));
  mysql_harness::reset_keyring();
  ASSERT_NO_THROW(bootstrap_overwrite_test(mock_mysql.get(), dir, "myname", true, "cluster", false, default_paths));
  mysql_harness::reset_keyring();
  ASSERT_FALSE(mysql_harness::Path(dir).join("mysqlrouter.conf.bak").exists());
  ASSERT_EQ(mysqlrouter::delete_recursive(dir), 0);

  dir = "./configtest4";
  SCOPED_TRACE("bootstrap_overwrite4");
  // same    yes         diff           OK (replacing config)
  ASSERT_NO_THROW(bootstrap_overwrite_test(mock_mysql.get(), dir, "myname", false, "cluster", false, default_paths));
  mysql_harness::reset_keyring();
  ASSERT_NO_THROW(bootstrap_overwrite_test(mock_mysql.get(), dir, "myname", true, "kluster", false, default_paths));
  mysql_harness::reset_keyring();
  ASSERT_TRUE(mysql_harness::Path(dir).join("mysqlrouter.conf.bak").exists());
  ASSERT_EQ(mysqlrouter::delete_recursive(dir), 0);

  dir = "./configtest5";
  SCOPED_TRACE("bootstrap_overwrite5");
  // diff    no          same           OK (refreshing config)
  ASSERT_NO_THROW(bootstrap_overwrite_test(mock_mysql.get(), dir, "myname", false, "cluster", false, default_paths));
  mysql_harness::reset_keyring();
  ASSERT_NO_THROW(bootstrap_overwrite_test(mock_mysql.get(), dir, "xmyname", false, "cluster", false, default_paths));
  mysql_harness::reset_keyring();
  ASSERT_TRUE(mysql_harness::Path(dir).join("mysqlrouter.conf.bak").exists());
  ASSERT_EQ(mysqlrouter::delete_recursive(dir), 0);

  dir = "./configtest6";
  SCOPED_TRACE("bootstrap_overwrite6");
  // diff    no          diff           FAIL
  ASSERT_NO_THROW(bootstrap_overwrite_test(mock_mysql.get(), dir, "myname", false, "cluster", false, default_paths));
  mysql_harness::reset_keyring();
  ASSERT_THROW_LIKE(bootstrap_overwrite_test(mock_mysql.get(), dir, "xmyname", false, "kluster", true, default_paths),
                    std::runtime_error,
                    "If you'd like to replace it, please use the --force");
  mysql_harness::reset_keyring();
  ASSERT_FALSE(mysql_harness::Path(dir).join("mysqlrouter.conf.bak").exists());
  ASSERT_EQ(mysqlrouter::delete_recursive(dir), 0);

  dir = "./configtest7";
  SCOPED_TRACE("bootstrap_overwrite7");
  // diff    yes         same           OK
  ASSERT_NO_THROW(bootstrap_overwrite_test(mock_mysql.get(), dir, "myname", true, "cluster", false, default_paths));
  mysql_harness::reset_keyring();
  ASSERT_NO_THROW(bootstrap_overwrite_test(mock_mysql.get(), dir, "xmyname", true, "cluster", false, default_paths));
  mysql_harness::reset_keyring();
  ASSERT_TRUE(mysql_harness::Path(dir).join("mysqlrouter.conf.bak").exists());
  ASSERT_EQ(mysqlrouter::delete_recursive(dir), 0);

  dir = "./configtest8";
  SCOPED_TRACE("bootstrap_overwrite8");
  // diff    yes         diff           OK (replacing config)
  ASSERT_NO_THROW(bootstrap_overwrite_test(mock_mysql.get(), dir, "myname", false, "cluster", false, default_paths));
  mysql_harness::reset_keyring();
  ASSERT_NO_THROW(bootstrap_overwrite_test(mock_mysql.get(), dir, "xmyname", true, "kluster", false, default_paths));
  mysql_harness::reset_keyring();
  ASSERT_TRUE(mysql_harness::Path(dir).join("mysqlrouter.conf.bak").exists());
  ASSERT_EQ(mysqlrouter::delete_recursive(dir), 0);
}


static void test_key_length(MySQLSessionReplayer *mock_mysql,
                            const std::string &key,
                            const std::map<std::string, std::string> &default_paths) {
  using std::placeholders::_1;
  ::testing::InSequence s;

  mysqlrouter::set_prompt_password([key](const std::string&) -> std::string {
    return key;
  });
  ConfigGenerator config_gen;
  common_pass_metadata_checks(mock_mysql);
  config_gen.init(kServerUrl, {});
  expect_bootstrap_queries(mock_mysql, "mycluster");

  std::map<std::string, std::string> options;
  options["name"] = "test";
  options["quiet"] = "1";
  config_gen.bootstrap_directory_deployment("key_too_long",
      options, default_paths, "delme", "");
}

TEST_F(ConfigGeneratorTest, key_too_long) {
  ASSERT_FALSE(mysql_harness::Path("key_too_long").exists());

  // bug #24942008, keyring key too long
  ASSERT_NO_THROW(test_key_length(mock_mysql.get(), std::string(250, 'x'), default_paths));
  mysqlrouter::delete_recursive("key_too_long");
  mysql_harness::reset_keyring();

  ASSERT_NO_THROW(test_key_length(mock_mysql.get(), std::string(255, 'x'), default_paths));
  mysqlrouter::delete_recursive("key_too_long");
  mysql_harness::reset_keyring();

  ASSERT_THROW_LIKE(test_key_length(mock_mysql.get(), std::string(256, 'x'), default_paths),
    std::runtime_error,
    "too long");
  mysqlrouter::delete_recursive("key_too_long");
  mysql_harness::reset_keyring();

  ASSERT_THROW_LIKE(test_key_length(mock_mysql.get(), std::string(5000, 'x'), default_paths),
    std::runtime_error,
    "too long");
  mysqlrouter::delete_recursive("key_too_long");
  mysql_harness::reset_keyring();
}

TEST_F(ConfigGeneratorTest, bad_master_key) {
  // bug #24955928
  mysqlrouter::delete_recursive("./delme");
  // reconfiguring with an empty master key file throws an error referencing
  // the temporary file name instead of the actual name
  {
    ::testing::InSequence s;

    ConfigGenerator config_gen;
    common_pass_metadata_checks(mock_mysql.get());
    config_gen.init(kServerUrl, {});
    expect_bootstrap_queries(mock_mysql.get(), "mycluster");

    std::map<std::string, std::string> options;
    options["name"] = "foo";
    options["quiet"] = "1";
    config_gen.bootstrap_directory_deployment("./delme",
        options, default_paths, "delme", "key");

    mysql_harness::reset_keyring();
  }
  {
    mysqlrouter::delete_file("delme/emptyfile");
    std::ofstream f("delme/emptyfile");
    ::testing::InSequence s;

    ConfigGenerator config_gen;
    common_pass_metadata_checks(mock_mysql.get());
    config_gen.init(kServerUrl, {});
    expect_bootstrap_queries(mock_mysql.get(), "mycluster");

    std::map<std::string, std::string> options;
    options["name"] = "foo";
    options["quiet"] = "1";
    try {
      config_gen.bootstrap_directory_deployment("./delme",
          options, default_paths, "delme", "emptyfile");
      FAIL() << "Was expecting exception but got none\n";
    } catch (std::runtime_error &e) {
      if (strstr(e.what(), ".tmp"))
        FAIL() << "Exception text is: " << e.what() << "\n";
      std::string expected = std::string("Invalid master key file ");
      ASSERT_EQ(expected, std::string(e.what()).substr(0, expected.size()));
    }
  }
  mysqlrouter::delete_recursive("./delme");
  mysqlrouter::delete_file("emptyfile");
  mysql_harness::reset_keyring();
  // directory name but no filename
  {
    ::testing::InSequence s;

    ConfigGenerator config_gen;
    common_pass_metadata_checks(mock_mysql.get());
    config_gen.init(kServerUrl, {});
    expect_bootstrap_queries(mock_mysql.get(), "mycluster");

    std::map<std::string, std::string> options;
    options["name"] = "foo";
    options["quiet"] = "1";
#ifdef __sun
    ASSERT_THROW_LIKE(
        config_gen.bootstrap_directory_deployment("./delme",
          options, default_paths, "delme", "."),
        std::runtime_error,
        ": Invalid argument");
#elif !defined(_WIN32)
    ASSERT_THROW_LIKE(
        config_gen.bootstrap_directory_deployment("./delme",
          options, default_paths, "delme", "."),
        std::runtime_error,
        ": Is a directory");
#else
    ASSERT_THROW_LIKE(
      config_gen.bootstrap_directory_deployment("./delme",
        options, default_paths, "delme", "."),
      std::runtime_error,
      "Permission denied");
#endif
  }
  mysqlrouter::delete_recursive("./delme");
  mysql_harness::reset_keyring();
}

TEST_F(ConfigGeneratorTest, full_test) {
  mysqlrouter::delete_recursive("./delme");
  ::testing::InSequence s;

  ConfigGenerator config_gen;
  common_pass_metadata_checks(mock_mysql.get());
  config_gen.init(kServerUrl, {});
  expect_bootstrap_queries(mock_mysql.get(), "mycluster");

  std::map<std::string, std::string> options;
  options["name"] = "foo";
  options["quiet"] = "1";
  ASSERT_NO_THROW(
      config_gen.bootstrap_directory_deployment("./delme",
        options, default_paths, "delme", "masterkey"));

  std::string value;
  mysql_harness::Config config(mysql_harness::Config::allow_keys);
  config.read("delme/mysqlrouter.conf");

  value = config.get_default("master_key_path");
  EXPECT_TRUE(ends_with(value, "delme/masterkey"));

  value = config.get_default("name");
  EXPECT_EQ(value, "foo");

  value = config.get_default("keyring_path");
  EXPECT_EQ(mysql_harness::Path(value).basename(), "delme");

  mysqlrouter::delete_recursive("delme");
  mysql_harness::reset_keyring();
}

TEST_F(ConfigGeneratorTest, empty_config_file) {
  ConfigGenerator config;
  uint32_t router_id;
  const std::string test_dir("./delme");
  const std::string conf_path(test_dir + "/mysqlrouter.conf");

  mysqlrouter::delete_recursive(test_dir);
  mysqlrouter::mkdir(test_dir, 0700);

  std::ofstream file(conf_path, std::ofstream::out | std::ofstream::trunc);
  file.close();

  EXPECT_NO_THROW(
    std::tie(router_id, std::ignore) = config.get_router_id_and_name_from_config(conf_path, "dummy", false)
  );
  EXPECT_EQ(router_id, uint32_t(0));

  mysqlrouter::delete_recursive(test_dir);
  mysql_harness::reset_keyring();
}

TEST_F(ConfigGeneratorTest, ssl_stage1_cmdline_arg_parse) {

  // These tests verify that SSL options are handled correctly at argument parsing stage during bootstrap.
  // Note that at this stage, we only care about arguments being passed further down, and rely on mysql_*()
  // calls to deal with eventual inconsistencies. The only exception to this rule is parsing --ssl-mode,
  // which is a string that has to be converted to an SSL_MODE_* enum (though arguably that validation
  // could also be delayed).

  // --ssl-mode not given
  {                               //vv---- vital!  We rely on it to exit out of MySQLRouter::init()
    std::vector<std::string> argv {"-v", "--bootstrap", "0:3310" };
    MySQLRouter router(Path(), argv);
    EXPECT_EQ(0u, router.bootstrap_options_.count("ssl_mode"));
  }

  // --ssl-mode missing or empty argument
  {
    const std::vector<std::string> argument_required_options{"--ssl-mode",
        "--ssl-cipher", "--tls-version",
        "--ssl-ca", "--ssl-capath", "--ssl-crl", "--ssl-crlpath",
// 2017.01.26: Disabling this code, since it's not part of GA v2.1.2.  It should be re-enabled later
#if 0
        "--ssl-cert", "--ssl-key"
#endif
    };

    for (auto &opt : argument_required_options) {
                                           //vv---- vital!  We rely on it to exit out of MySQLRouter::init()
      const std::vector<std::string> argv {"-v", "--bootstrap", "0:3310", opt};
      try {
        MySQLRouter router(Path(), argv);
        FAIL() << "Expected std::invalid_argument to be thrown";
      } catch (const std::runtime_error &e) {
        EXPECT_STREQ(("option '"+opt+"' requires a value.").c_str(), e.what()); // TODO it would be nice to make case consistent
        SUCCEED();
      } catch (...) {
        FAIL() << "Expected std::runtime_error to be thrown";
      }

      // the value is required but also it CAN'T be empty, like when the user uses --tls-version ""
      const std::vector<std::string> argv2 {"-v", "--bootstrap", "0:3310", opt, ""};
      try {
        MySQLRouter router(Path(), argv2);
        FAIL() << "Expected std::invalid_argument to be thrown";
      } catch (const std::runtime_error &e) {
        if (opt == "--ssl-mode") {
          // The error for -ssl-mode is sligtly different than for other options - detected differently
          EXPECT_STREQ("Invalid value for --ssl-mode option", e.what());
        }
        else {
          EXPECT_STREQ(("Value for option '"+opt+"' can't be empty.").c_str(), e.what());
        }
        SUCCEED();
      } catch (...) {
        FAIL() << "Expected std::runtime_error to be thrown";
      }
    }
  }

  // --bootstrap missing
  {                               //vv---- vital!  We rely on it to exit out of MySQLRouter::init()
    std::vector<std::string> argv {"-v", "--ssl-mode", "whatever"};
    try {
      MySQLRouter router(Path(), argv);
      FAIL() << "Expected std::invalid_argument to be thrown";
    } catch (const std::runtime_error &e) {
      EXPECT_STREQ("Option --ssl-mode can only be used together with -B/--bootstrap", e.what());
      SUCCEED();
    } catch (...) {
      FAIL() << "Expected std::runtime_error to be thrown";
    }
  }

  // --ssl-mode has an invalid argument
  {                               //vv---- vital!  We rely on it to exit out of MySQLRouter::init()
    std::vector<std::string> argv {"-v", "--bootstrap", "0:3310", "--ssl-mode", "bad"};
    try {
      MySQLRouter router(Path(), argv);
      FAIL() << "Expected std::invalid_argument to be thrown";
    } catch (const std::runtime_error &e) {
      EXPECT_STREQ("Invalid value for --ssl-mode option", e.what());
      SUCCEED();
    } catch (...) {
      FAIL() << "Expected std::runtime_error to be thrown";
    }
  }

  // --ssl-mode = DISABLED + uppercase
  {                               //vv---- vital!  We rely on it to exit out of MySQLRouter::init()
    std::vector<std::string> argv {"-v", "--bootstrap", "0:3310", "--ssl-mode", "DISABLED"};
    MySQLRouter router(Path(), argv);
    EXPECT_EQ("DISABLED", router.bootstrap_options_.at("ssl_mode"));
  }

  // --ssl-mode = PREFERRED + lowercase
  {                               //vv---- vital!  We rely on it to exit out of MySQLRouter::init()
    std::vector<std::string> argv {"-v", "--bootstrap", "0:3310", "--ssl-mode", "preferred"};
    MySQLRouter router(Path(), argv);
    EXPECT_EQ("preferred", router.bootstrap_options_.at("ssl_mode"));
  }

  // --ssl-mode = REQUIRED + mixedcase
  {                               //vv---- vital!  We rely on it to exit out of MySQLRouter::init()
    std::vector<std::string> argv {"-v", "--bootstrap", "0:3310", "--ssl-mode", "rEqUIrEd"};
    MySQLRouter router(Path(), argv);
    EXPECT_EQ("rEqUIrEd", router.bootstrap_options_.at("ssl_mode"));
  }

  // --ssl-mode = VERIFY_CA
  {                               //vv---- vital!  We rely on it to exit out of MySQLRouter::init()
    std::vector<std::string> argv {"-v", "--bootstrap", "0:3310", "--ssl-mode", "verify_ca"};
    MySQLRouter router(Path(), argv);
    EXPECT_EQ("verify_ca", router.bootstrap_options_.at("ssl_mode"));
  }

  // --ssl-mode = VERIFY_CA, --ssl-ca etc
  {                               //vv---- vital!  We rely on it to exit out of MySQLRouter::init()
    std::vector<std::string> argv {"-v", "--bootstrap", "0:3310", "--ssl-mode", "verify_ca",
                                    "--ssl-ca=/some/ca.pem", "--ssl-capath=/some/cadir",
                                    "--ssl-crl=/some/crl.pem", "--ssl-crlpath=/some/crldir"};
    MySQLRouter router(Path(), argv);
    EXPECT_EQ("verify_ca", router.bootstrap_options_.at("ssl_mode"));
    EXPECT_EQ("/some/ca.pem", router.bootstrap_options_.at("ssl_ca"));
    EXPECT_EQ("/some/cadir", router.bootstrap_options_.at("ssl_capath"));
    EXPECT_EQ("/some/crl.pem", router.bootstrap_options_.at("ssl_crl"));
    EXPECT_EQ("/some/crldir", router.bootstrap_options_.at("ssl_crlpath"));
  }

  // --ssl-mode = VERIFY_IDENTITY, --ssl-ca etc
  {                               //vv---- vital!  We rely on it to exit out of MySQLRouter::init()
    std::vector<std::string> argv {"-v", "--bootstrap", "0:3310", "--ssl-mode", "verify_identity",
                                    "--ssl-ca=/some/ca.pem", "--ssl-capath=/some/cadir",
                                    "--ssl-crl=/some/crl.pem", "--ssl-crlpath=/some/crldir"};
    MySQLRouter router(Path(), argv);
    EXPECT_EQ("verify_identity", router.bootstrap_options_.at("ssl_mode"));
    EXPECT_EQ("/some/ca.pem", router.bootstrap_options_.at("ssl_ca"));
    EXPECT_EQ("/some/cadir", router.bootstrap_options_.at("ssl_capath"));
    EXPECT_EQ("/some/crl.pem", router.bootstrap_options_.at("ssl_crl"));
    EXPECT_EQ("/some/crldir", router.bootstrap_options_.at("ssl_crlpath"));
  }

  // --ssl-mode = REQUIRED, --ssl-* cipher options
  {                               //vv---- vital!  We rely on it to exit out of MySQLRouter::init()
    std::vector<std::string> argv {"-v", "--bootstrap", "0:3310", "--ssl-mode", "required",
                                   "--ssl-cipher",  "FOO-BAR-SHA678", "--tls-version", "TLSv1"};
    MySQLRouter router(Path(), argv);
    EXPECT_EQ("required", router.bootstrap_options_.at("ssl_mode"));
    EXPECT_EQ("FOO-BAR-SHA678", router.bootstrap_options_.at("ssl_cipher"));
    EXPECT_EQ("TLSv1", router.bootstrap_options_.at("tls_version"));
  }

// 2017.01.26: Disabling this code, since it's not part of GA v2.1.2.  It should be re-enabled later
#if 0
  // --ssl-mode = REQUIRED, --ssl-cert, --ssl-key
  {                               //vv---- vital!  We rely on it to exit out of MySQLRouter::init()
    std::vector<std::string> argv {"-v", "--bootstrap", "0:3310", "--ssl-mode", "required", "--ssl-cert=/some/cert.pem", "--ssl-key=/some/key.pem"};
    MySQLRouter router(Path(), argv);
    EXPECT_EQ("required", router.bootstrap_options_.at("ssl_mode"));
    EXPECT_EQ("/some/cert.pem", router.bootstrap_options_.at("ssl_cert"));
    EXPECT_EQ("/some/key.pem", router.bootstrap_options_.at("ssl_key"));
  }
#endif
}

TEST_F(ConfigGeneratorTest, ssl_stage2_bootstrap_connection) {

  // These tests verify that MySQLSession::set_ssl_options() gets called with appropriate
  // SSL options before making connection to metadata server during bootstrap

  mysqlrouter::set_prompt_password([](const std::string&) -> std::string { return ""; });

  // mode
  {
    common_pass_metadata_checks(mock_mysql.get());
    ConfigGenerator config_gen;
    config_gen.init("", {{"ssl_mode", "DISABLED"}});   // DISABLED + uppercase
    EXPECT_EQ(mock_mysql->last_ssl_mode, SSL_MODE_DISABLED);
  }
  {
    common_pass_metadata_checks(mock_mysql.get());
    ConfigGenerator config_gen;
    config_gen.init("", {{"ssl_mode", "preferred"}});  // PREFERRED + lowercase
    EXPECT_EQ(mock_mysql->last_ssl_mode, SSL_MODE_PREFERRED);
  }
  {
    common_pass_metadata_checks(mock_mysql.get());
    ConfigGenerator config_gen;
    config_gen.init("", {{"ssl_mode", "rEqUIrEd"}});   // REQUIRED + mixedcase
    EXPECT_EQ(mock_mysql->last_ssl_mode, SSL_MODE_REQUIRED);
  }
  {
    common_pass_metadata_checks(mock_mysql.get());
    ConfigGenerator config_gen;
    config_gen.init("", {{"ssl_mode", "VERIFY_CA"}});
    EXPECT_EQ(mock_mysql->last_ssl_mode, SSL_MODE_VERIFY_CA);
  }
  {
    common_pass_metadata_checks(mock_mysql.get());
    ConfigGenerator config_gen;
    config_gen.init("", {{"ssl_mode", "VERIFY_IDENTITY"}});
    EXPECT_EQ(mock_mysql->last_ssl_mode, SSL_MODE_VERIFY_IDENTITY);
  }
  {
    // invalid ssl_mode should get handled at arg-passing stage, and so we have a unit test for that
    // in ssl_stage1_cmdline_arg_parse test above
  }

  // other fields
  {
    common_pass_metadata_checks(mock_mysql.get());
    ConfigGenerator config_gen;
    config_gen.init("", {
      {"ssl_ca",      "/some/ca/file"},
      {"ssl_capath",  "/some/ca/dir"},
      {"ssl_crl",     "/some/crl/file"},
      {"ssl_crlpath", "/some/crl/dir"},
      {"ssl_cipher",  "FOO-BAR-SHA678"},
      {"tls_version", "TLSv1"},
// 2017.01.26: Disabling this code, since it's not part of GA v2.1.2.  It should be re-enabled later
#if 0
      {"ssl_cert","/some/cert.pem"},
      {"ssl_key", "/some/key.pem"},
#endif
    });
    EXPECT_EQ(mock_mysql->last_ssl_ca,      "/some/ca/file");
    EXPECT_EQ(mock_mysql->last_ssl_capath,  "/some/ca/dir");
    EXPECT_EQ(mock_mysql->last_ssl_crl,     "/some/crl/file");
    EXPECT_EQ(mock_mysql->last_ssl_crlpath, "/some/crl/dir");
    EXPECT_EQ(mock_mysql->last_ssl_cipher,  "FOO-BAR-SHA678");
    EXPECT_EQ(mock_mysql->last_tls_version, "TLSv1");
// 2017.01.26: Disabling this code, since it's not part of GA v2.1.2.  It should be re-enabled later
#if 0
    EXPECT_EQ(mock_mysql->last_ssl_cert,    "/some/cert.pem");
    EXPECT_EQ(mock_mysql->last_ssl_key,     "/some/key.pem");
#endif
  }
}

TEST_F(ConfigGeneratorTest, ssl_stage3_create_config) {

  // These tests verify that config parameters passed to ConfigGenerator::create_config() will make
  // it to configuration file as expected. Note that even though ssl_mode options are not case-sensive,
  // their case should be preserved (written to config file exactly as given in bootstrap options).

  ConfigGenerator config_gen;

  auto test_config_output = [&config_gen](const std::map<std::string, std::string>& user_options, const char* result) {
    ConfigGenerator::Options options = config_gen.fill_options(false, user_options);
    std::stringstream output;
    config_gen.create_config(output, 123, "myrouter", "user", "server1,server2,server3",
                             "mycluster", "myreplicaset", "cluster_user", options);
    EXPECT_THAT(output.str(), HasSubstr(result));
  };

  test_config_output({{"ssl_mode", "DISABLED"}},  "ssl_mode=DISABLED");   // DISABLED + uppercase
  test_config_output({{"ssl_mode", "preferred"}}, "ssl_mode=preferred");  // PREFERRED + lowercase
  test_config_output({{"ssl_mode", "rEqUIrEd"}},  "ssl_mode=rEqUIrEd");   // REQUIRED + mixedcase
  test_config_output({{"ssl_mode", "Verify_Ca"}}, "ssl_mode=Verify_Ca");
  test_config_output({{"ssl_mode", "Verify_identity"}},  "ssl_mode=Verify_identity");

  test_config_output({{"ssl_ca", "/some/path"}}, "ssl_ca=/some/path");
  test_config_output({{"ssl_capath", "/some/path"}}, "ssl_capath=/some/path");
  test_config_output({{"ssl_crl", "/some/path"}}, "ssl_crl=/some/path");
  test_config_output({{"ssl_crlpath", "/some/path"}}, "ssl_crlpath=/some/path");
  test_config_output({{"ssl_cipher", "FOO-BAR-SHA678"}}, "ssl_cipher=FOO-BAR-SHA678");
  test_config_output({{"tls_version", "TLSv1"}}, "tls_version=TLSv1");
}

TEST_F(ConfigGeneratorTest, warn_on_no_ssl) {

  // These test warn_on_no_ssl(). For convenience, it returns true if no warning has been issued,
  // false if it issued a warning. And it throws if something went wrong.

  constexpr char kQuery[] = "show status like 'ssl_cipher'";
  ConfigGenerator config_gen;
  common_pass_metadata_checks(mock_mysql.get());
  config_gen.init(kServerUrl, {});

  // anything other than PREFERRED (or empty, which defaults to PREFERRED) should never warn.
  // warn_on_no_ssl() shouldn't even bother querying the database.
  {
    EXPECT_TRUE(config_gen.warn_on_no_ssl({{"ssl_mode", mysqlrouter::MySQLSession::kSslModeRequired}}));
    EXPECT_TRUE(config_gen.warn_on_no_ssl({{"ssl_mode", mysqlrouter::MySQLSession::kSslModeDisabled}}));
    EXPECT_TRUE(config_gen.warn_on_no_ssl({{"ssl_mode", mysqlrouter::MySQLSession::kSslModeVerifyCa}}));
    EXPECT_TRUE(config_gen.warn_on_no_ssl({{"ssl_mode", mysqlrouter::MySQLSession::kSslModeVerifyIdentity}}));
  }

  // run for 2 ssl_mode cases: unspecified and PREFERRED (they are equivalent)
  typedef std::map<std::string, std::string> Opts;
  for (Opts opt : { Opts{}, Opts{{"ssl_mode", mysqlrouter::MySQLSession::kSslModePreferred}} }) {

    { // have SLL
      mock_mysql->expect_query_one(kQuery).then_return(0, {{"ssl_cipher", "some_cipher"}});
      EXPECT_TRUE(config_gen.warn_on_no_ssl(opt));
    }

    { // don't have SLL - empty string
      mock_mysql->expect_query_one(kQuery).then_return(0, {{"ssl_cipher", ""}});
      EXPECT_FALSE(config_gen.warn_on_no_ssl(opt));
    }

    { // don't have SLL - null string
      mock_mysql->expect_query_one(kQuery).then_return(0, {{"ssl_cipher", nullptr}});
      EXPECT_FALSE(config_gen.warn_on_no_ssl(opt));
    }

    // CORNERCASES FOLLOW

    { // query failure
      mock_mysql->expect_query_one(kQuery).then_error("boo!", 1234);
      EXPECT_THROW(config_gen.warn_on_no_ssl(opt), std::runtime_error);
    }

    { // bogus query result - no columns
      mock_mysql->expect_query_one(kQuery).then_return(0, {});
      EXPECT_THROW(config_gen.warn_on_no_ssl(opt), std::runtime_error);
    }

    { // bogus query result - null column
      mock_mysql->expect_query_one(kQuery).then_return(0, {{nullptr}});
      EXPECT_THROW(config_gen.warn_on_no_ssl(opt), std::runtime_error);
    }

    { // bogus query result - 1 column
      mock_mysql->expect_query_one(kQuery).then_return(0, {{"foo"}});
      EXPECT_THROW(config_gen.warn_on_no_ssl(opt), std::runtime_error);
    }

    { // bogus query result - 1 column (ssl_cipher)
      mock_mysql->expect_query_one(kQuery).then_return(0, {{"ssl_cipher"}});
      EXPECT_THROW(config_gen.warn_on_no_ssl(opt), std::runtime_error);
    }

    { // bogus query result - 2 columns, but first is not ssl_cipher
      mock_mysql->expect_query_one(kQuery).then_return(0, {{"foo", "bar"}});
      EXPECT_THROW(config_gen.warn_on_no_ssl(opt), std::runtime_error);
    }
  }
}


int main(int argc, char *argv[]) {
  init_windows_sockets();
  g_origin = mysql_harness::Path(argv[0]).dirname();
  g_cwd = mysql_harness::Path(argv[0]).dirname().str();
  ::testing::InitGoogleTest(&argc, argv);
  return RUN_ALL_TESTS();
}


TEST_F(ConfigGeneratorTest, warn_no_ssl_false) {

  const std::vector<std::string> prefered_values{"PREFERRED", "preferred", "Preferred"};
  for (size_t i = 0u; i < prefered_values.size(); ++i)
  {
    ConfigGenerator config_gen;

    common_pass_metadata_checks(mock_mysql.get());
    mock_mysql->expect_query_one("show status like 'ssl_cipher'");
    mock_mysql->then_return(2, {
        {mock_mysql->string_or_null("ssl_cipher"), mock_mysql->string_or_null("")}
      });

    std::map<std::string, std::string> options;
    options["ssl_mode"] = prefered_values[i];

    config_gen.init(kServerUrl, {});
    const bool res = config_gen.warn_on_no_ssl(options);

    ASSERT_FALSE(res);
  }
}

TEST_F(ConfigGeneratorTest, warn_no_ssl_true) {

  {
    ConfigGenerator config_gen;

    common_pass_metadata_checks(mock_mysql.get());

    std::map<std::string, std::string> options;
    options["ssl_mode"] = "DISABLED";

    config_gen.init(kServerUrl, {});
    const bool res = config_gen.warn_on_no_ssl(options);

    ASSERT_TRUE(res);
  }
}
<<<<<<< HEAD
=======

TEST_F(ConfigGeneratorTest, set_file_owner_no_user) {
    ConfigGenerator config_gen;

    std::map<std::string, std::string> empty_options;
    ASSERT_NO_THROW (config_gen.set_file_owner(empty_options, "/tmp/somefile") );
}

TEST_F(ConfigGeneratorTest, set_file_owner_user_empty) {
    ConfigGenerator config_gen;

    std::map<std::string, std::string> bootstrap_options{{"user", ""}};
    ASSERT_NO_THROW (config_gen.set_file_owner(bootstrap_options, "/tmp/somefile") );
}
>>>>>>> db8bd78a
<|MERGE_RESOLUTION|>--- conflicted
+++ resolved
@@ -2019,8 +2019,6 @@
     ASSERT_TRUE(res);
   }
 }
-<<<<<<< HEAD
-=======
 
 TEST_F(ConfigGeneratorTest, set_file_owner_no_user) {
     ConfigGenerator config_gen;
@@ -2034,5 +2032,4 @@
 
     std::map<std::string, std::string> bootstrap_options{{"user", ""}};
     ASSERT_NO_THROW (config_gen.set_file_owner(bootstrap_options, "/tmp/somefile") );
-}
->>>>>>> db8bd78a
+}