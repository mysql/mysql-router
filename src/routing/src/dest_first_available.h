--- conflicted
+++ resolved
@@ -24,15 +24,10 @@
 #include "logger.h"
 
 class DestFirstAvailable final : public RouteDestination {
-<<<<<<< HEAD
-public:
-  int get_server_socket(int connect_timeout, int *error) noexcept;
-=======
  public:
   using RouteDestination::RouteDestination;
 
   int get_server_socket(int connect_timeout, int *error) noexcept override;
->>>>>>> db41f650
 };
 
 
