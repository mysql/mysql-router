--- conflicted
+++ resolved
@@ -1,9 +1,5 @@
 /*
-<<<<<<< HEAD
   Copyright (c) 2015, 2016, Oracle and/or its affiliates. All rights reserved.
-=======
-  Copyright (c) 2015, 2016 Oracle and/or its affiliates. All rights reserved.
->>>>>>> db41f650
 
   This program is free software; you can redistribute it and/or modify
   it under the terms of the GNU General Public License as published by
@@ -186,8 +182,6 @@
 }
 
 
-<<<<<<< HEAD
-=======
 std::string dirname(const std::string& path);
 std::string basename(const std::string& path);
 void strip(std::string* str, const char* chars = " \t\n\r\f\v");
@@ -198,5 +192,4 @@
 bool matches_glob(const std::string& word, const std::string& pattern);
 std::string get_message_error(int errcode);
 
->>>>>>> db41f650
 #endif /* MYSQL_HARNESS_UTILITIES_INCLUDED */